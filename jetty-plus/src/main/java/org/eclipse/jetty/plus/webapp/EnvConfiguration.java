//
//  ========================================================================
//  Copyright (c) 1995-2019 Mort Bay Consulting Pty. Ltd.
//  ------------------------------------------------------------------------
//  All rights reserved. This program and the accompanying materials
//  are made available under the terms of the Eclipse Public License v1.0
//  and Apache License v2.0 which accompanies this distribution.
//
//      The Eclipse Public License is available at
//      http://www.eclipse.org/legal/epl-v10.html
//
//      The Apache License v2.0 is available at
//      http://www.opensource.org/licenses/apache2.0.php
//
//  You may elect to redistribute this code under either of these licenses.
//  ========================================================================
//

package org.eclipse.jetty.plus.webapp;

import java.net.URL;
import java.util.ArrayList;
import java.util.Collections;
import java.util.List;
import javax.naming.Binding;
import javax.naming.Context;
import javax.naming.InitialContext;
import javax.naming.Name;
import javax.naming.NameNotFoundException;
import javax.naming.NamingException;

import org.eclipse.jetty.jndi.ContextFactory;
import org.eclipse.jetty.jndi.NamingContext;
import org.eclipse.jetty.jndi.NamingUtil;
import org.eclipse.jetty.jndi.local.localContextRoot;
import org.eclipse.jetty.plus.jndi.EnvEntry;
import org.eclipse.jetty.plus.jndi.NamingDump;
import org.eclipse.jetty.plus.jndi.NamingEntryUtil;
import org.eclipse.jetty.util.log.Log;
import org.eclipse.jetty.util.log.Logger;
import org.eclipse.jetty.util.resource.Resource;
import org.eclipse.jetty.webapp.AbstractConfiguration;
import org.eclipse.jetty.webapp.FragmentConfiguration;
import org.eclipse.jetty.webapp.JettyWebXmlConfiguration;
import org.eclipse.jetty.webapp.MetaInfConfiguration;
import org.eclipse.jetty.webapp.WebAppClassLoader;
import org.eclipse.jetty.webapp.WebAppContext;
import org.eclipse.jetty.webapp.WebXmlConfiguration;
import org.eclipse.jetty.xml.XmlConfiguration;


/**
 * EnvConfiguration
 */
public class EnvConfiguration extends AbstractConfiguration
{
    private static final Logger LOG = Log.getLogger(EnvConfiguration.class);

    private static final String JETTY_ENV_BINDINGS = "org.eclipse.jetty.jndi.EnvConfiguration";
<<<<<<< HEAD
    private Resource jettyEnvXmlResource;

    public EnvConfiguration()
    {
        addDependencies(WebXmlConfiguration.class, MetaInfConfiguration.class, FragmentConfiguration.class);
        addDependents(PlusConfiguration.class, JettyWebXmlConfiguration.class);
        protectAndExpose("org.eclipse.jetty.jndi.");
    }

    public void setJettyEnvResource(Resource resource)
    {
        this.jettyEnvXmlResource = resource;
    }
=======
    private URL jettyEnvXmlUrl;
    private NamingDump _dumper;
>>>>>>> cd38756e

    public void setJettyEnvXml (URL url)
    {
        this.jettyEnvXmlResource = Resource.newResource(url);
    }

    @Override
    public void preConfigure (WebAppContext context) throws Exception
    {
        //create a java:comp/env
        createEnvContext(context);
    }

    @Override
    public void configure (WebAppContext context) throws Exception
    {
        if (LOG.isDebugEnabled())
            LOG.debug("Created java:comp/env for webapp "+context.getContextPath());

        //check to see if an explicit file has been set, if not,
        //look in WEB-INF/jetty-env.xml
        if (jettyEnvXmlResource == null)
        {
            //look for a file called WEB-INF/jetty-env.xml
            //and process it if it exists
            org.eclipse.jetty.util.resource.Resource web_inf = context.getWebInf();
            if(web_inf!=null && web_inf.isDirectory())
            {
                org.eclipse.jetty.util.resource.Resource jettyEnv = web_inf.addPath("jetty-env.xml");
                if(jettyEnv.exists())
                {
                    jettyEnvXmlResource = jettyEnv;
                }
            }
        }

        if (jettyEnvXmlResource != null)
        {
            synchronized (localContextRoot.getRoot())
            {
                // create list and listener to remember the bindings we make.
                final List<Bound> bindings = new ArrayList<Bound>();
                NamingContext.Listener listener = new NamingContext.Listener()
                {
                    @Override
                    public void unbind(NamingContext ctx, Binding binding)
                    {
                    }

                    @Override
                    public Binding bind(NamingContext ctx, Binding binding)
                    {
                        bindings.add(new Bound(ctx,binding.getName()));
                        return binding;
                    }
                };

                try
                {
                    localContextRoot.getRoot().addListener(listener);
                    XmlConfiguration configuration = new XmlConfiguration(jettyEnvXmlResource);
                    configuration.setJettyStandardIdsAndProperties(context.getServer(), null);
                    WebAppClassLoader.runWithServerClassAccess(()->{configuration.configure(context);return null;});
                }
                finally
                {
                    localContextRoot.getRoot().removeListener(listener);
                    context.setAttribute(JETTY_ENV_BINDINGS,bindings);
                }
            }
        }

        //add java:comp/env entries for any EnvEntries that have been defined so far
        bindEnvEntries(context);

        _dumper = new NamingDump(context.getClassLoader(),"java:comp");
        context.addBean(_dumper);
    }


    /**
     * Remove jndi setup from start
     * @throws Exception if unable to deconfigure
     */
    @Override
    public void deconfigure (WebAppContext context) throws Exception
    {
        context.removeBean(_dumper);
        _dumper = null;

        //get rid of any bindings for comp/env for webapp
        ClassLoader oldLoader = Thread.currentThread().getContextClassLoader();
        Thread.currentThread().setContextClassLoader(context.getClassLoader());
        ContextFactory.associateClassLoader(context.getClassLoader());
        try
        {
            Context ic = new InitialContext();
            Context compCtx =  (Context)ic.lookup ("java:comp");
            compCtx.destroySubcontext("env");

            //unbind any NamingEntries that were configured in this webapp's name space
            @SuppressWarnings("unchecked")
            List<Bound> bindings = (List<Bound>)context.getAttribute(JETTY_ENV_BINDINGS);
            context.setAttribute(JETTY_ENV_BINDINGS,null);
            if (bindings!=null)
            {
                Collections.reverse(bindings);
                for (Bound b:bindings)
                    b._context.destroySubcontext(b._name);
            }
        }
        catch (NameNotFoundException e)
        {
            LOG.warn(e);
        }
        finally
        {
            ContextFactory.disassociateClassLoader();
            Thread.currentThread().setContextClassLoader(oldLoader);
        }
    }


    /**
     * Remove all jndi setup
     * @throws Exception if unable to destroy
     */
    @Override
    public void destroy (WebAppContext context) throws Exception
    {
        try
        {
            //unbind any NamingEntries that were configured in this webapp's name space           
            NamingContext scopeContext = (NamingContext)NamingEntryUtil.getContextForScope(context);
            scopeContext.getParent().destroySubcontext(scopeContext.getName());
        }
        catch (NameNotFoundException e)
        {
            LOG.ignore(e);
            LOG.debug("No jndi entries scoped to webapp {}", context);
        }
        catch (NamingException e)
        {
            LOG.debug("Error unbinding jndi entries scoped to webapp "+context, e);
        }
    }

    /**
     * Bind all EnvEntries that have been declared, so that the processing of the
     * web.xml file can potentially override them.
     *
     * We first bind EnvEntries declared in Server scope, then WebAppContext scope.
     * @param context the context to use for the object scope
     * @throws NamingException if unable to bind env entries
     */
    public void bindEnvEntries (WebAppContext context)
    throws NamingException
    {
        InitialContext ic = new InitialContext();
        Context envCtx = (Context)ic.lookup("java:comp/env");

        LOG.debug("Binding env entries from the jvm scope");
        doBindings(envCtx, null);

        LOG.debug("Binding env entries from the server scope");
        doBindings(envCtx, context.getServer());

        LOG.debug("Binding env entries from the context scope");
        doBindings(envCtx, context);
    }

    private void doBindings(Context envCtx, Object scope) throws NamingException
    {
        for (EnvEntry ee : NamingEntryUtil.lookupNamingEntries(scope, EnvEntry.class))
        {
            ee.bindToENC(ee.getJndiName());
            Name namingEntryName = NamingEntryUtil.makeNamingEntryName(null, ee);
            NamingUtil.bind(envCtx, namingEntryName.toString(), ee);//also save the EnvEntry in the context so we can check it later
        }
    }

    protected void createEnvContext (WebAppContext wac)
    throws NamingException
    {
        ClassLoader old_loader = Thread.currentThread().getContextClassLoader();
        Thread.currentThread().setContextClassLoader(wac.getClassLoader());
        ContextFactory.associateClassLoader(wac.getClassLoader());
        try
        {
            Context context = new InitialContext();
            Context compCtx =  (Context)context.lookup ("java:comp");
            compCtx.createSubcontext("env");
        }
        finally
        {
            ContextFactory.disassociateClassLoader();
            Thread.currentThread().setContextClassLoader(old_loader);
        }
    }

    private static class Bound
    {
        final NamingContext _context;
        final String _name;
        Bound(NamingContext context, String name)
        {
            _context=context;
            _name=name;
        }
    }
}<|MERGE_RESOLUTION|>--- conflicted
+++ resolved
@@ -57,8 +57,8 @@
     private static final Logger LOG = Log.getLogger(EnvConfiguration.class);
 
     private static final String JETTY_ENV_BINDINGS = "org.eclipse.jetty.jndi.EnvConfiguration";
-<<<<<<< HEAD
     private Resource jettyEnvXmlResource;
+    private NamingDump _dumper;
 
     public EnvConfiguration()
     {
@@ -71,10 +71,6 @@
     {
         this.jettyEnvXmlResource = resource;
     }
-=======
-    private URL jettyEnvXmlUrl;
-    private NamingDump _dumper;
->>>>>>> cd38756e
 
     public void setJettyEnvXml (URL url)
     {
