//
//  ========================================================================
//  Copyright (c) 1995-2013 Mort Bay Consulting Pty. Ltd.
//  ------------------------------------------------------------------------
//  All rights reserved. This program and the accompanying materials
//  are made available under the terms of the Eclipse Public License v1.0
//  and Apache License v2.0 which accompanies this distribution.
//
//      The Eclipse Public License is available at
//      http://www.eclipse.org/legal/epl-v10.html
//
//      The Apache License v2.0 is available at
//      http://www.opensource.org/licenses/apache2.0.php
//
//  You may elect to redistribute this code under either of these licenses.
//  ========================================================================
//

package org.eclipse.jetty.plus.annotation;

import java.util.Collections;
import java.util.HashSet;
import java.util.Set;
import java.util.concurrent.TimeUnit;

import javax.servlet.ServletContainerInitializer;
import javax.servlet.ServletContextListener;

import org.eclipse.jetty.util.ConcurrentHashSet;
import org.eclipse.jetty.util.Loader;
import org.eclipse.jetty.util.log.Log;
import org.eclipse.jetty.util.log.Logger;
import org.eclipse.jetty.webapp.WebAppContext;

public class ContainerInitializer
{
    private static final Logger LOG = Log.getLogger(ContainerInitializer.class);
    
    final protected ServletContainerInitializer _target;
    final protected Class[] _interestedTypes;
    protected Set<String> _applicableTypeNames = new ConcurrentHashSet<String>();
    protected Set<String> _annotatedTypeNames = new ConcurrentHashSet<String>();


    public ContainerInitializer (ServletContainerInitializer target, Class[] classes)
    {
        _target = target;
        _interestedTypes = classes;
    }

    public ServletContainerInitializer getTarget ()
    {
        return _target;
    }

    public Class[] getInterestedTypes ()
    {
        return _interestedTypes;
    }


    /**
     * A class has been found that has an annotation of interest
     * to this initializer.
     * @param className
     */
    public void addAnnotatedTypeName (String className)
    {
        _annotatedTypeNames.add(className);
    }

    public Set<String> getAnnotatedTypeNames ()
    {
        return Collections.unmodifiableSet(_annotatedTypeNames);
    }

    public void addApplicableTypeName (String className)
    {
        _applicableTypeNames.add(className);
    }

    public Set<String> getApplicableTypeNames ()
    {
        return Collections.unmodifiableSet(_applicableTypeNames);
    }


    public void callStartup(WebAppContext context)
    throws Exception
    {
        if (_target != null)
        {
            Set<Class<?>> classes = new HashSet<Class<?>>();

            ClassLoader oldLoader = Thread.currentThread().getContextClassLoader();
            Thread.currentThread().setContextClassLoader(context.getClassLoader());

            try
            {
                for (String s : _applicableTypeNames)
                    classes.add(Loader.loadClass(context.getClass(), s));

                context.getServletContext().setExtendedListenerTypes(true);
                if (LOG.isDebugEnabled())
                {
                    long start = System.nanoTime();
                    _target.onStartup(classes, context.getServletContext());
                    LOG.debug("ContainerInitializer {} called in {}ms", _target.getClass().getName(), TimeUnit.MILLISECONDS.convert(System.nanoTime()-start, TimeUnit.NANOSECONDS));
                }
<<<<<<< HEAD
                context.getServletContext().setExtendedListenerTypes(true);
                _target.onStartup(classes, context.getServletContext());
=======
                else
                    _target.onStartup(classes, context.getServletContext());
>>>>>>> 8cb10010
            }
            finally
            { 
                context.getServletContext().setExtendedListenerTypes(false);
                Thread.currentThread().setContextClassLoader(oldLoader);
            }
        }
    }
}<|MERGE_RESOLUTION|>--- conflicted
+++ resolved
@@ -24,7 +24,6 @@
 import java.util.concurrent.TimeUnit;
 
 import javax.servlet.ServletContainerInitializer;
-import javax.servlet.ServletContextListener;
 
 import org.eclipse.jetty.util.ConcurrentHashSet;
 import org.eclipse.jetty.util.Loader;
@@ -107,13 +106,8 @@
                     _target.onStartup(classes, context.getServletContext());
                     LOG.debug("ContainerInitializer {} called in {}ms", _target.getClass().getName(), TimeUnit.MILLISECONDS.convert(System.nanoTime()-start, TimeUnit.NANOSECONDS));
                 }
-<<<<<<< HEAD
-                context.getServletContext().setExtendedListenerTypes(true);
-                _target.onStartup(classes, context.getServletContext());
-=======
                 else
                     _target.onStartup(classes, context.getServletContext());
->>>>>>> 8cb10010
             }
             finally
             { 
