--- conflicted
+++ resolved
@@ -109,23 +109,16 @@
         return _contentLength;
     }
 
-<<<<<<< HEAD
-=======
     public void setContentLength(long contentLength)
     {
         _contentLength = contentLength;
     }
 
-    /**
-     * @return an iterator over the HTTP fields
-     * @see #getFields()
-     */
->>>>>>> 0953a933
     @Override
     public Iterator<HttpField> iterator()
     {
         HttpFields fields = getFields();
-        return fields == null ? Collections.<HttpField>emptyIterator() : fields.iterator();
+        return fields == null ? Collections.emptyIterator() : fields.iterator();
     }
 
     @Override
