//
//  ========================================================================
//  Copyright (c) 1995-2015 Mort Bay Consulting Pty. Ltd.
//  ------------------------------------------------------------------------
//  All rights reserved. This program and the accompanying materials
//  are made available under the terms of the Eclipse Public License v1.0
//  and Apache License v2.0 which accompanies this distribution.
//
//      The Eclipse Public License is available at
//      http://www.eclipse.org/legal/epl-v10.html
//
//      The Apache License v2.0 is available at
//      http://www.opensource.org/licenses/apache2.0.php
//
//  You may elect to redistribute this code under either of these licenses.
//  ========================================================================
//

package org.eclipse.jetty.proxy;

import org.eclipse.jetty.client.ContentDecoder;
import org.eclipse.jetty.client.GZIPContentDecoder;
import org.eclipse.jetty.client.api.ContentProvider;
import org.eclipse.jetty.client.api.Request;
import org.eclipse.jetty.client.api.Response;
import org.eclipse.jetty.client.api.Result;
import org.eclipse.jetty.client.util.DeferredContentProvider;
import org.eclipse.jetty.http.HttpHeader;
import org.eclipse.jetty.http.HttpVersion;
import org.eclipse.jetty.io.RuntimeIOException;
import org.eclipse.jetty.util.BufferUtil;
import org.eclipse.jetty.util.Callback;
import org.eclipse.jetty.util.CountingCallback;
import org.eclipse.jetty.util.IteratingCallback;
import org.eclipse.jetty.util.component.Destroyable;

<<<<<<< HEAD
import javax.servlet.*;
import javax.servlet.http.HttpServletRequest;
import javax.servlet.http.HttpServletResponse;
import java.io.ByteArrayOutputStream;
import java.io.IOException;
import java.io.OutputStream;
import java.nio.ByteBuffer;
import java.util.ArrayDeque;
import java.util.ArrayList;
import java.util.List;
import java.util.Queue;
import java.util.concurrent.TimeUnit;
import java.util.zip.GZIPOutputStream;

@SuppressWarnings("serial")
=======
/**
 * <p>Servlet 3.1 asynchronous proxy servlet with capability
 * to intercept and modify request/response content.</p>
 * <p>Both the request processing and the I/O are asynchronous.</p>
 *
 * @see ProxyServlet
 * @see AsyncProxyServlet
 * @see ConnectHandler
 */
>>>>>>> 9306477f
public class AsyncMiddleManServlet extends AbstractProxyServlet
{
    private static final String CLIENT_TRANSFORMER = AsyncMiddleManServlet.class.getName() + ".clientTransformer";
    private static final String SERVER_TRANSFORMER = AsyncMiddleManServlet.class.getName() + ".serverTransformer";

    @Override
    protected void service(HttpServletRequest clientRequest, HttpServletResponse proxyResponse) throws ServletException, IOException
    {
        String rewrittenTarget = rewriteTarget(clientRequest);
        if (_log.isDebugEnabled())
        {
            StringBuffer target = clientRequest.getRequestURL();
            if (clientRequest.getQueryString() != null)
                target.append("?").append(clientRequest.getQueryString());
            _log.debug("{} rewriting: {} -> {}", getRequestId(clientRequest), target, rewrittenTarget);
        }
        if (rewrittenTarget == null)
        {
            onProxyRewriteFailed(clientRequest, proxyResponse);
            return;
        }

        final Request proxyRequest = getHttpClient().newRequest(rewrittenTarget)
                .method(clientRequest.getMethod())
                .version(HttpVersion.fromString(clientRequest.getProtocol()));

        boolean hasContent = hasContent(clientRequest);

        copyRequestHeaders(clientRequest, proxyRequest);

        addProxyHeaders(clientRequest, proxyRequest);

        final AsyncContext asyncContext = clientRequest.startAsync();
        // We do not timeout the continuation, but the proxy request.
        asyncContext.setTimeout(0);
        proxyRequest.timeout(getTimeout(), TimeUnit.MILLISECONDS);

        // If there is content, the send of the proxy request
        // is delayed and performed when the content arrives,
        // to allow optimization of the Content-Length header.
        if (hasContent)
            proxyRequest.content(newProxyContentProvider(clientRequest, proxyResponse, proxyRequest));
        else
            sendProxyRequest(clientRequest, proxyResponse, proxyRequest);
    }

    protected ContentProvider newProxyContentProvider(final HttpServletRequest clientRequest, HttpServletResponse proxyResponse, Request proxyRequest) throws IOException
    {
        ServletInputStream input = clientRequest.getInputStream();
        DeferredContentProvider provider = new DeferredContentProvider()
        {
            @Override
            public boolean offer(ByteBuffer buffer, Callback callback)
            {
                if (_log.isDebugEnabled())
                    _log.debug("{} proxying content to upstream: {} bytes", getRequestId(clientRequest), buffer.remaining());
                return super.offer(buffer, callback);
            }
        };
        input.setReadListener(newProxyReadListener(clientRequest, proxyResponse, proxyRequest, provider));
        return provider;
    }

    protected ReadListener newProxyReadListener(HttpServletRequest clientRequest, HttpServletResponse proxyResponse, Request proxyRequest, DeferredContentProvider provider)
    {
        return new ProxyReader(clientRequest, proxyResponse, proxyRequest, provider);
    }

    protected ProxyWriter newProxyWriteListener(HttpServletRequest clientRequest, Response proxyResponse)
    {
        return new ProxyWriter(clientRequest, proxyResponse);
    }

    protected Response.CompleteListener newProxyResponseListener(HttpServletRequest clientRequest, HttpServletResponse proxyResponse)
    {
        return new ProxyResponseListener(clientRequest, proxyResponse);
    }

    protected ContentTransformer newClientRequestContentTransformer(HttpServletRequest clientRequest, Request proxyRequest)
    {
        return ContentTransformer.IDENTITY;
    }

    protected ContentTransformer newServerResponseContentTransformer(HttpServletRequest clientRequest, HttpServletResponse proxyResponse, Response serverResponse)
    {
        return ContentTransformer.IDENTITY;
    }

    private void transform(ContentTransformer transformer, ByteBuffer input, boolean finished, List<ByteBuffer> output) throws IOException
    {
        try
        {
            transformer.transform(input, finished, output);
        }
        catch (Throwable x)
        {
            _log.info("Exception while transforming " + transformer, x);
            throw x;
        }
    }

    int readClientRequestContent(ServletInputStream input, byte[] buffer) throws IOException
    {
        return input.read(buffer);
    }

    void writeProxyResponseContent(ServletOutputStream output, ByteBuffer content) throws IOException
    {
        write(output, content);
    }

    private static void write(OutputStream output, ByteBuffer content) throws IOException
    {
        int length = content.remaining();
        int offset = 0;
        byte[] buffer;
        if (content.hasArray())
        {
            offset = content.arrayOffset();
            buffer = content.array();
        }
        else
        {
            buffer = new byte[length];
            content.get(buffer);
        }
        output.write(buffer, offset, length);
    }

    private void cleanup(HttpServletRequest clientRequest)
    {
        ContentTransformer clientTransformer = (ContentTransformer)clientRequest.getAttribute(CLIENT_TRANSFORMER);
        if (clientTransformer instanceof Destroyable)
            ((Destroyable)clientTransformer).destroy();
        ContentTransformer serverTransformer = (ContentTransformer)clientRequest.getAttribute(SERVER_TRANSFORMER);
        if (serverTransformer instanceof Destroyable)
            ((Destroyable)serverTransformer).destroy();
    }

    /**
     * <p>Convenience extension of {@link AsyncMiddleManServlet} that offers transparent proxy functionalities.</p>
     */
    public static class Transparent extends ProxyServlet
    {
        private final TransparentDelegate delegate = new TransparentDelegate(this);

        @Override
        public void init(ServletConfig config) throws ServletException
        {
            super.init(config);
            delegate.init(config);
        }

        @Override
        protected String rewriteTarget(HttpServletRequest request)
        {
            return delegate.rewriteTarget(request);
        }
    }

    protected class ProxyReader extends IteratingCallback implements ReadListener
    {
        private final byte[] buffer = new byte[getHttpClient().getRequestBufferSize()];
        private final List<ByteBuffer> buffers = new ArrayList<>();
        private final HttpServletRequest clientRequest;
        private final HttpServletResponse proxyResponse;
        private final Request proxyRequest;
        private final DeferredContentProvider provider;
        private final int contentLength;
        private int length;

        protected ProxyReader(HttpServletRequest clientRequest, HttpServletResponse proxyResponse, Request proxyRequest, DeferredContentProvider provider)
        {
            this.clientRequest = clientRequest;
            this.proxyResponse = proxyResponse;
            this.proxyRequest = proxyRequest;
            this.provider = provider;
            this.contentLength = clientRequest.getContentLength();
        }

        @Override
        public void onDataAvailable() throws IOException
        {
            iterate();
        }

        @Override
        public void onAllDataRead() throws IOException
        {
            if (!provider.isClosed())
            {
                process(BufferUtil.EMPTY_BUFFER, new Adapter()
                {
                    @Override
                    public void failed(Throwable x)
                    {
                        onError(x);
                    }
                }, true);
            }

            if (_log.isDebugEnabled())
                _log.debug("{} proxying content to upstream completed", getRequestId(clientRequest));
        }

        @Override
        public void onError(Throwable t)
        {
            cleanup(clientRequest);
            onClientRequestFailure(clientRequest, proxyRequest, proxyResponse, t);
        }

        @Override
        protected Action process() throws Exception
        {
            ServletInputStream input = clientRequest.getInputStream();
            while (input.isReady() && !input.isFinished())
            {
                int read = readClientRequestContent(input, buffer);

                if (_log.isDebugEnabled())
                    _log.debug("{} asynchronous read {} bytes on {}", getRequestId(clientRequest), read, input);

                if (read<0)
                    return Action.SUCCEEDED;

                if (contentLength > 0 && read > 0)
                    length += read;

                ByteBuffer content = read > 0 ? ByteBuffer.wrap(buffer, 0, read) : BufferUtil.EMPTY_BUFFER;
                boolean finished = length == contentLength;
                process(content, this, finished);

                if (read > 0)
                    return Action.SCHEDULED;
            }

            if (input.isFinished())
            {
                if (_log.isDebugEnabled())
                    _log.debug("{} asynchronous read complete on {}", getRequestId(clientRequest), input);
                return Action.SUCCEEDED;
            }
            else
            {
                if (_log.isDebugEnabled())
                    _log.debug("{} asynchronous read pending on {}", getRequestId(clientRequest), input);
                return Action.IDLE;
            }
        }

        private void process(ByteBuffer content, Callback callback, boolean finished) throws IOException
        {
            ContentTransformer transformer = (ContentTransformer)clientRequest.getAttribute(CLIENT_TRANSFORMER);
            boolean committed = transformer != null;
            if (transformer == null)
            {
                transformer = newClientRequestContentTransformer(clientRequest, proxyRequest);
                clientRequest.setAttribute(CLIENT_TRANSFORMER, transformer);
            }

            if (!content.hasRemaining() && !finished)
            {
                callback.succeeded();
                return;
            }

            int contentBytes = content.remaining();
            transform(transformer, content, finished, buffers);

            int newContentBytes = 0;
            int size = buffers.size();
            if (size > 0)
            {
                CountingCallback counter = new CountingCallback(callback, size);
                for (int i = 0; i < size; ++i)
                {
                    ByteBuffer buffer = buffers.get(i);
                    newContentBytes += buffer.remaining();
                    provider.offer(buffer, counter);
                }
                buffers.clear();
            }

            if (finished)
                provider.close();

            if (_log.isDebugEnabled())
                _log.debug("{} upstream content transformation {} -> {} bytes", getRequestId(clientRequest), contentBytes, newContentBytes);

            if (!committed)
            {
                proxyRequest.header(HttpHeader.CONTENT_LENGTH, null);
                sendProxyRequest(clientRequest, proxyResponse, proxyRequest);
            }

            if (size == 0)
                succeeded();
        }

        @Override
        protected void onCompleteFailure(Throwable x)
        {
            onError(x);
        }
    }

    protected class ProxyResponseListener extends Response.Listener.Adapter implements Callback
    {
        private final String WRITE_LISTENER_ATTRIBUTE = AsyncMiddleManServlet.class.getName() + ".writeListener";

        private final Callback complete = new CountingCallback(this, 2);
        private final List<ByteBuffer> buffers = new ArrayList<>();
        private final HttpServletRequest clientRequest;
        private final HttpServletResponse proxyResponse;
        private boolean hasContent;
        private long contentLength;
        private long length;
        private Response response;

        protected ProxyResponseListener(HttpServletRequest clientRequest, HttpServletResponse proxyResponse)
        {
            this.clientRequest = clientRequest;
            this.proxyResponse = proxyResponse;
        }

        @Override
        public void onBegin(Response serverResponse)
        {
            proxyResponse.setStatus(serverResponse.getStatus());
        }

        @Override
        public void onHeaders(Response serverResponse)
        {
            contentLength = serverResponse.getHeaders().getLongField(HttpHeader.CONTENT_LENGTH.asString());
            onServerResponseHeaders(clientRequest, proxyResponse, serverResponse);
        }

        @Override
        public void onContent(final Response serverResponse, ByteBuffer content, final Callback callback)
        {
            try
            {
                int contentBytes = content.remaining();
                if (_log.isDebugEnabled())
                    _log.debug("{} received server content: {} bytes", getRequestId(clientRequest), contentBytes);

                hasContent = true;

                ProxyWriter proxyWriter = (ProxyWriter)clientRequest.getAttribute(WRITE_LISTENER_ATTRIBUTE);
                boolean committed = proxyWriter != null;
                if (proxyWriter == null)
                {
                    proxyWriter = newProxyWriteListener(clientRequest, serverResponse);
                    clientRequest.setAttribute(WRITE_LISTENER_ATTRIBUTE, proxyWriter);
                }

                ContentTransformer transformer = (ContentTransformer)clientRequest.getAttribute(SERVER_TRANSFORMER);
                if (transformer == null)
                {
                    transformer = newServerResponseContentTransformer(clientRequest, proxyResponse, serverResponse);
                    clientRequest.setAttribute(SERVER_TRANSFORMER, transformer);
                }

                length += contentBytes;

                boolean finished = contentLength >= 0 && length == contentLength;
                transform(transformer, content, finished, buffers);

                int newContentBytes = 0;
                int size = buffers.size();
                if (size > 0)
                {
                    Callback counter = size == 1 ? callback : new CountingCallback(callback, size);
                    for (int i = 0; i < size; ++i)
                    {
                        ByteBuffer buffer = buffers.get(i);
                        newContentBytes += buffer.remaining();
                        proxyWriter.offer(buffer, counter);
                    }
                    buffers.clear();
                }
                else
                {
                    proxyWriter.offer(BufferUtil.EMPTY_BUFFER, callback);
                }
                if (finished)
                    proxyWriter.offer(BufferUtil.EMPTY_BUFFER, complete);

                if (_log.isDebugEnabled())
                    _log.debug("{} downstream content transformation {} -> {} bytes", getRequestId(clientRequest), contentBytes, newContentBytes);

                if (committed)
                {
                    proxyWriter.onWritePossible();
                }
                else
                {
                    if (contentLength >= 0)
                        proxyResponse.setContentLength(-1);

                    // Setting the WriteListener triggers an invocation to
                    // onWritePossible(), possibly on a different thread.
                    // We cannot succeed the callback from here, otherwise
                    // we run into a race where the different thread calls
                    // onWritePossible() and succeeding the callback causes
                    // this method to be called again, which also may call
                    // onWritePossible().
                    proxyResponse.getOutputStream().setWriteListener(proxyWriter);
                }
            }
            catch (Throwable x)
            {
                callback.failed(x);
            }
        }

        @Override
        public void onSuccess(final Response serverResponse)
        {
            try
            {
                if (hasContent)
                {
                    // If we had unknown length content, we need to call the
                    // transformer to signal that the content is finished.
                    if (contentLength < 0)
                    {
                        ProxyWriter proxyWriter = (ProxyWriter)clientRequest.getAttribute(WRITE_LISTENER_ATTRIBUTE);
                        ContentTransformer transformer = (ContentTransformer)clientRequest.getAttribute(SERVER_TRANSFORMER);

                        transform(transformer, BufferUtil.EMPTY_BUFFER, true, buffers);

                        long newContentBytes = 0;
                        int size = buffers.size();
                        if (size > 0)
                        {
                            Callback callback = size == 1 ? complete : new CountingCallback(complete, size);
                            for (int i = 0; i < size; ++i)
                            {
                                ByteBuffer buffer = buffers.get(i);
                                newContentBytes += buffer.remaining();
                                proxyWriter.offer(buffer, callback);
                            }
                            buffers.clear();
                        }
                        else
                        {
                            proxyWriter.offer(BufferUtil.EMPTY_BUFFER, complete);
                        }

                        if (_log.isDebugEnabled())
                            _log.debug("{} downstream content transformation to {} bytes", getRequestId(clientRequest), newContentBytes);

                        proxyWriter.onWritePossible();
                    }
                }
                else
                {
                    complete.succeeded();
                }
            }
            catch (Throwable x)
            {
                complete.failed(x);
            }
        }

        @Override
        public void onComplete(Result result)
        {
            response = result.getResponse();
            if (result.isSucceeded())
                complete.succeeded();
            else
                complete.failed(result.getFailure());
        }

        @Override
        public void succeeded()
        {
            cleanup(clientRequest);
            onProxyResponseSuccess(clientRequest, proxyResponse, response);
        }

        @Override
        public void failed(Throwable failure)
        {
            cleanup(clientRequest);
            onProxyResponseFailure(clientRequest, proxyResponse, response, failure);
        }
    }

    protected class ProxyWriter implements WriteListener
    {
        private final Queue<DeferredContentProvider.Chunk> chunks = new ArrayDeque<>();
        private final HttpServletRequest clientRequest;
        private final Response serverResponse;
        private DeferredContentProvider.Chunk chunk;
        private boolean writePending;

        protected ProxyWriter(HttpServletRequest clientRequest, Response serverResponse)
        {
            this.clientRequest = clientRequest;
            this.serverResponse = serverResponse;
        }

        public boolean offer(ByteBuffer content, Callback callback)
        {
            if (_log.isDebugEnabled())
                _log.debug("{} proxying content to downstream: {} bytes {}", getRequestId(clientRequest), content.remaining(), callback);
            return chunks.offer(new DeferredContentProvider.Chunk(content, callback));
        }

        @Override
        public void onWritePossible() throws IOException
        {
            ServletOutputStream output = clientRequest.getAsyncContext().getResponse().getOutputStream();

            // If we had a pending write, let's succeed it.
            if (writePending)
            {
                if (_log.isDebugEnabled())
                    _log.debug("{} pending async write complete of {} on {}", getRequestId(clientRequest), chunk, output);
                writePending = false;
                if (succeed(chunk.callback))
                    return;
            }

            int length = 0;
            DeferredContentProvider.Chunk chunk = null;
            while (output.isReady())
            {
                if (chunk != null)
                {
                    if (_log.isDebugEnabled())
                        _log.debug("{} async write complete of {} ({} bytes) on {}", getRequestId(clientRequest), chunk, length, output);
                    if (succeed(chunk.callback))
                        return;
                }

                this.chunk = chunk = chunks.poll();
                if (chunk == null)
                    return;

                length = chunk.buffer.remaining();
                if (length > 0)
                    writeProxyResponseContent(output, chunk.buffer);
            }

            if (_log.isDebugEnabled())
                _log.debug("{} async write pending of {} ({} bytes) on {}", getRequestId(clientRequest), chunk, length, output);
            writePending = true;
        }

        private boolean succeed(Callback callback)
        {
            // Succeeding the callback may cause to reenter in onWritePossible()
            // because typically the callback is the one that controls whether the
            // content received from the server has been consumed, so succeeding
            // the callback causes more content to be received from the server,
            // and hence more to be written to the client by onWritePossible().
            // A reentrant call to onWritePossible() performs another write,
            // which may remain pending, which means that the reentrant call
            // to onWritePossible() returns all the way back to just after the
            // succeed of the callback. There, we cannot just loop attempting
            // write, but we need to check whether we are write pending.
            callback.succeeded();
            return writePending;
        }

        @Override
        public void onError(Throwable failure)
        {
            DeferredContentProvider.Chunk chunk = this.chunk;
            if (chunk != null)
                chunk.callback.failed(failure);
            else
                serverResponse.abort(failure);
        }
    }

    /**
     * <p>Allows applications to transform upstream and downstream content.</p>
     * <p>Typical use cases of transformations are URL rewriting of HTML anchors
     * (where the value of the <code>href</code> attribute of &lt;a&gt; elements
     * is modified by the proxy), field renaming of JSON documents, etc.</p>
     * <p>Applications should override {@link #newClientRequestContentTransformer(HttpServletRequest, Request)}
     * and/or {@link #newServerResponseContentTransformer(HttpServletRequest, HttpServletResponse, Response)}
     * to provide the transformer implementation.</p>
     */
    public interface ContentTransformer
    {
        /**
         * The identity transformer that does not perform any transformation.
         */
        public static final ContentTransformer IDENTITY = new IdentityContentTransformer();

        /**
         * <p>Transforms the given input byte buffers into (possibly multiple) byte buffers.</p>
         * <p>The transformation must happen synchronously in the context of a call
         * to this method (it is not supported to perform the transformation in another
         * thread spawned during the call to this method).
         * The transformation may happen or not, depending on the transformer implementation.
         * For example, a buffering transformer may buffer the input aside, and only
         * perform the transformation when the whole input is provided (by looking at the
         * {@code finished} flag).</p>
         * <p>The input buffer will be cleared and reused after the call to this method.
         * Implementations that want to buffer aside the input (or part of it) must copy
         * the input bytes that they want to buffer.</p>
         * <p>Typical implementations:</p>
         * <pre>
         * // Identity transformation (no transformation, the input is copied to the output)
         * public void transform(ByteBuffer input, boolean finished, List&lt;ByteBuffer&gt; output)
         * {
         *     output.add(input);
         * }
         *
         * // Discard transformation (all input is discarded)
         * public void transform(ByteBuffer input, boolean finished, List&lt;ByteBuffer&gt; output)
         * {
         *     // Empty
         * }
         *
         * // Buffering identity transformation (all input is buffered aside until it is finished)
         * public void transform(ByteBuffer input, boolean finished, List&lt;ByteBuffer&gt; output)
         * {
         *     ByteBuffer copy = ByteBuffer.allocate(input.remaining());
         *     copy.put(input).flip();
         *     store(copy);
         *
         *     if (finished)
         *     {
         *         List&lt;ByteBuffer&gt; copies = retrieve();
         *         output.addAll(copies);
         *     }
         * }
         * </pre>
         *
         * @param input the input content to transform (may be of length zero)
         * @param finished whether the input content is finished or more will come
         * @param output where to put the transformed output content
         * @throws IOException in case of transformation failures
         */
        public void transform(ByteBuffer input, boolean finished, List<ByteBuffer> output) throws IOException;
    }

    private static class IdentityContentTransformer implements ContentTransformer
    {
        @Override
        public void transform(ByteBuffer input, boolean finished, List<ByteBuffer> output)
        {
            output.add(input);
        }
    }

    public static class GZIPContentTransformer implements ContentTransformer
    {
        private final List<ByteBuffer> buffers = new ArrayList<>(2);
        private final ContentDecoder decoder = new GZIPContentDecoder();
        private final ContentTransformer transformer;
        private final ByteArrayOutputStream out;
        private final GZIPOutputStream gzipOut;

        public GZIPContentTransformer(ContentTransformer transformer)
        {
            try
            {
                this.transformer = transformer;
                this.out = new ByteArrayOutputStream();
                this.gzipOut = new GZIPOutputStream(out);
            }
            catch (IOException x)
            {
                throw new RuntimeIOException(x);
            }
        }

        @Override
        public void transform(ByteBuffer input, boolean finished, List<ByteBuffer> output) throws IOException
        {
            if (!input.hasRemaining())
            {
                if (finished)
                    transformer.transform(input, true, buffers);
            }
            else
            {
                while (input.hasRemaining())
                {
                    ByteBuffer decoded = decoder.decode(input);
                    if (decoded.hasRemaining())
                        transformer.transform(decoded, finished && !input.hasRemaining(), buffers);
                }
            }

            if (!buffers.isEmpty() || finished)
            {
                ByteBuffer result = gzip(buffers, finished);
                buffers.clear();
                output.add(result);
            }
        }

        private ByteBuffer gzip(List<ByteBuffer> buffers, boolean finished) throws IOException
        {
            for (ByteBuffer buffer : buffers)
                write(gzipOut, buffer);
            if (finished)
                gzipOut.close();
            byte[] gzipBytes = out.toByteArray();
            out.reset();
            return ByteBuffer.wrap(gzipBytes);
        }
    }
}<|MERGE_RESOLUTION|>--- conflicted
+++ resolved
@@ -18,6 +18,27 @@
 
 package org.eclipse.jetty.proxy;
 
+import java.io.ByteArrayOutputStream;
+import java.io.IOException;
+import java.io.OutputStream;
+import java.nio.ByteBuffer;
+import java.util.ArrayDeque;
+import java.util.ArrayList;
+import java.util.List;
+import java.util.Queue;
+import java.util.concurrent.TimeUnit;
+import java.util.zip.GZIPOutputStream;
+
+import javax.servlet.AsyncContext;
+import javax.servlet.ReadListener;
+import javax.servlet.ServletConfig;
+import javax.servlet.ServletException;
+import javax.servlet.ServletInputStream;
+import javax.servlet.ServletOutputStream;
+import javax.servlet.WriteListener;
+import javax.servlet.http.HttpServletRequest;
+import javax.servlet.http.HttpServletResponse;
+
 import org.eclipse.jetty.client.ContentDecoder;
 import org.eclipse.jetty.client.GZIPContentDecoder;
 import org.eclipse.jetty.client.api.ContentProvider;
@@ -34,23 +55,6 @@
 import org.eclipse.jetty.util.IteratingCallback;
 import org.eclipse.jetty.util.component.Destroyable;
 
-<<<<<<< HEAD
-import javax.servlet.*;
-import javax.servlet.http.HttpServletRequest;
-import javax.servlet.http.HttpServletResponse;
-import java.io.ByteArrayOutputStream;
-import java.io.IOException;
-import java.io.OutputStream;
-import java.nio.ByteBuffer;
-import java.util.ArrayDeque;
-import java.util.ArrayList;
-import java.util.List;
-import java.util.Queue;
-import java.util.concurrent.TimeUnit;
-import java.util.zip.GZIPOutputStream;
-
-@SuppressWarnings("serial")
-=======
 /**
  * <p>Servlet 3.1 asynchronous proxy servlet with capability
  * to intercept and modify request/response content.</p>
@@ -60,7 +64,6 @@
  * @see AsyncProxyServlet
  * @see ConnectHandler
  */
->>>>>>> 9306477f
 public class AsyncMiddleManServlet extends AbstractProxyServlet
 {
     private static final String CLIENT_TRANSFORMER = AsyncMiddleManServlet.class.getName() + ".clientTransformer";
@@ -202,6 +205,8 @@
 
     /**
      * <p>Convenience extension of {@link AsyncMiddleManServlet} that offers transparent proxy functionalities.</p>
+     *
+     * @see TransparentDelegate
      */
     public static class Transparent extends ProxyServlet
     {
@@ -284,7 +289,7 @@
                 if (_log.isDebugEnabled())
                     _log.debug("{} asynchronous read {} bytes on {}", getRequestId(clientRequest), read, input);
 
-                if (read<0)
+                if (read < 0)
                     return Action.SUCCEEDED;
 
                 if (contentLength > 0 && read > 0)
