--- conflicted
+++ resolved
@@ -35,17 +35,10 @@
     public void write (char[] s,int offset, int length) throws IOException
     {
         HttpOutput out = _out;
-<<<<<<< HEAD
         if (length==0 && out.isAllContentWritten())
         {
-            out.close();
+            close();
             return;
-=======
-        if (length==0)
-        {
-            if (_out.isAllContentWritten())
-                close();
->>>>>>> 3a46498a
         }
 
         if (length==1)
