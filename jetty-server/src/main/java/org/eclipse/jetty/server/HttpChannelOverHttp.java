//
//  ========================================================================
//  Copyright (c) 1995-2017 Mort Bay Consulting Pty. Ltd.
//  ------------------------------------------------------------------------
//  All rights reserved. This program and the accompanying materials
//  are made available under the terms of the Eclipse Public License v1.0
//  and Apache License v2.0 which accompanies this distribution.
//
//      The Eclipse Public License is available at
//      http://www.eclipse.org/legal/epl-v10.html
//
//      The Apache License v2.0 is available at
//      http://www.opensource.org/licenses/apache2.0.php
//
//  You may elect to redistribute this code under either of these licenses.
//  ========================================================================
//


package org.eclipse.jetty.server;

import java.io.IOException;
import java.nio.ByteBuffer;
import java.util.ArrayList;
import java.util.List;

import org.eclipse.jetty.http.BadMessageException;
import org.eclipse.jetty.http.HostPortHttpField;
import org.eclipse.jetty.http.HttpCompliance;
import org.eclipse.jetty.http.HttpField;
import org.eclipse.jetty.http.HttpFields;
import org.eclipse.jetty.http.HttpGenerator;
import org.eclipse.jetty.http.HttpHeader;
import org.eclipse.jetty.http.HttpHeaderValue;
import org.eclipse.jetty.http.HttpMethod;
import org.eclipse.jetty.http.HttpParser;
import org.eclipse.jetty.http.HttpStatus;
import org.eclipse.jetty.http.HttpURI;
import org.eclipse.jetty.http.HttpVersion;
import org.eclipse.jetty.http.MetaData;
import org.eclipse.jetty.io.Connection;
import org.eclipse.jetty.io.EndPoint;
import org.eclipse.jetty.util.log.Log;
import org.eclipse.jetty.util.log.Logger;

/**
 * A HttpChannel customized to be transported over the HTTP/1 protocol
 */
public class HttpChannelOverHttp extends HttpChannel implements HttpParser.RequestHandler, HttpParser.ComplianceHandler
{
    private static final Logger LOG = Log.getLogger(HttpChannelOverHttp.class);
    private final static HttpField PREAMBLE_UPGRADE_H2C = new HttpField(HttpHeader.UPGRADE, "h2c");
    private static final String ATTR_COMPLIANCE_VIOLATIONS = "org.eclipse.jetty.http.compliance.violations";

    private final HttpFields _fields = new HttpFields();
    private final MetaData.Request _metadata = new MetaData.Request(_fields);
    private final HttpConnection _httpConnection;
    private HttpField _connection;
    private HttpField _upgrade = null;
    private boolean _delayedForContent;
    private boolean _unknownExpectation = false;
    private boolean _expect100Continue = false;
    private boolean _expect102Processing = false;
    private List<String> _complianceViolations;
    private HttpFields _trailers;

    public HttpChannelOverHttp(HttpConnection httpConnection, Connector connector, HttpConfiguration config, EndPoint endPoint, HttpTransport transport)
    {
        super(connector, config, endPoint, transport);
        _httpConnection = httpConnection;
        _metadata.setURI(new HttpURI());
    }

    @Override
    protected HttpInput newHttpInput(HttpChannelState state)
    {
        return new HttpInputOverHTTP(state);
    }

    @Override
    public void recycle()
    {
        super.recycle();
        _unknownExpectation = false;
        _expect100Continue = false;
        _expect102Processing = false;
        _metadata.recycle();
        _connection = null;
        _fields.clear();
        _upgrade = null;
        _trailers = null;
    }

    @Override
    public boolean isExpecting100Continue()
    {
        return _expect100Continue;
    }

    @Override
    public boolean isExpecting102Processing()
    {
        return _expect102Processing;
    }

    @Override
    public boolean startRequest(String method, String uri, HttpVersion version)
    {
        _metadata.setMethod(method);
        _metadata.getURI().parseRequestTarget(method, uri);
        _metadata.setHttpVersion(version);
        _unknownExpectation = false;
        _expect100Continue = false;
        _expect102Processing = false;
        return false;
    }

    @Override
    public void parsedHeader(HttpField field)
    {
        HttpHeader header = field.getHeader();
        String value = field.getValue();
        if (header != null)
        {
            switch (header)
            {
                case CONNECTION:
                    _connection = field;
                    break;

                case HOST:
                    if (!_metadata.getURI().isAbsolute() && field instanceof HostPortHttpField)
                    {
                        HostPortHttpField hp = (HostPortHttpField)field;
                        _metadata.getURI().setAuthority(hp.getHost(), hp.getPort());
                    }
                    break;

                case EXPECT:
                {
                    if (_metadata.getHttpVersion() == HttpVersion.HTTP_1_1)
                    {
                        HttpHeaderValue expect = HttpHeaderValue.CACHE.get(value);
                        switch (expect == null ? HttpHeaderValue.UNKNOWN : expect)
                        {
                            case CONTINUE:
                                _expect100Continue = true;
                                break;

                            case PROCESSING:
                                _expect102Processing = true;
                                break;

                            default:
                                String[] values = field.getValues();
                                for (int i = 0; values != null && i < values.length; i++)
                                {
                                    expect = HttpHeaderValue.CACHE.get(values[i].trim());
                                    if (expect == null)
                                        _unknownExpectation = true;
                                    else
                                    {
                                        switch (expect)
                                        {
                                            case CONTINUE:
                                                _expect100Continue = true;
                                                break;
                                            case PROCESSING:
                                                _expect102Processing = true;
                                                break;
                                            default:
                                                _unknownExpectation = true;
                                        }
                                    }
                                }
                        }
                    }
                    break;
                }

                case UPGRADE:
                    _upgrade = field;
                    break;

                default:
                    break;
            }
        }
        _fields.add(field);
    }

    @Override
    public void parsedTrailer(HttpField field)
    {
        if (_trailers == null)
            _trailers = new HttpFields();
        _trailers.add(field);
    }

    /**
     * If the associated response has the Expect header set to 100 Continue,
     * then accessing the input stream indicates that the handler/servlet
     * is ready for the request body and thus a 100 Continue response is sent.
     *
     * @throws IOException if the InputStream cannot be created
     */
    @Override
    public void continue100(int available) throws IOException
    {
        // If the client is expecting 100 CONTINUE, then send it now.
        // TODO: consider using an AtomicBoolean ?
        if (isExpecting100Continue())
        {
            _expect100Continue = false;

            // is content missing?
            if (available == 0)
            {
                if (getResponse().isCommitted())
                    throw new IOException("Committed before 100 Continues");

                boolean committed = sendResponse(HttpGenerator.CONTINUE_100_INFO, null, false);
                if (!committed)
                    throw new IOException("Concurrent commit while trying to send 100-Continue");
            }
        }
    }

    @Override
    public void earlyEOF()
    {
        _httpConnection.getGenerator().setPersistent(false);
        // If we have no request yet, just close
        if (_metadata.getMethod() == null)
            _httpConnection.close();
        else if (onEarlyEOF() || _delayedForContent)
        { 
            _delayedForContent = false;
            handle();
        }
    }

    @Override
    public boolean content(ByteBuffer content)
    {
        HttpInput.Content c = _httpConnection.newContent(content);
        boolean handle = onContent(c) || _delayedForContent;
        _delayedForContent = false;
        return handle;
    }

    public void asyncReadFillInterested()
    {
        _httpConnection.asyncReadFillInterested();
    }

    @Override
    public void badMessage(int status, String reason)
    {
        _httpConnection.getGenerator().setPersistent(false);
        try
        {
            // Need to call onRequest, so RequestLog can reports as much as possible
            onRequest(_metadata);
            getRequest().getHttpInput().earlyEOF();
        }
        catch (Exception e)
        {
            LOG.ignore(e);
        }

        onBadMessage(status, reason);
    }

    @Override
    public boolean headerComplete()
    {
        if (_complianceViolations != null)
            this.getRequest().setAttribute(ATTR_COMPLIANCE_VIOLATIONS, _complianceViolations);

        boolean persistent;

        switch (_metadata.getHttpVersion())
        {
            case HTTP_0_9:
            {
                persistent = false;
                break;
            }
            case HTTP_1_0:
            {
                if (getHttpConfiguration().isPersistentConnectionsEnabled())
                {
                    if (_connection != null)
                    {
                        if (_connection.contains(HttpHeaderValue.KEEP_ALIVE.asString()))
                            persistent = true;
                        else
                            persistent = _fields.contains(HttpHeader.CONNECTION, HttpHeaderValue.KEEP_ALIVE.asString());
                    }
                    else
                        persistent = false;
                }
                else
                    persistent = false;

                if (!persistent)
                    persistent = HttpMethod.CONNECT.is(_metadata.getMethod());
                if (persistent)
                    getResponse().getHttpFields().add(HttpHeader.CONNECTION, HttpHeaderValue.KEEP_ALIVE);

                break;
            }

            case HTTP_1_1:
            {
                if (_unknownExpectation)
                {
                    badMessage(HttpStatus.EXPECTATION_FAILED_417, null);
                    return false;
                }

                if (getHttpConfiguration().isPersistentConnectionsEnabled())
                {
                    if (_connection != null)
                    {
                        if (_connection.contains(HttpHeaderValue.CLOSE.asString()))
                            persistent = false;
                        else
                            persistent = !_fields.contains(HttpHeader.CONNECTION, HttpHeaderValue.CLOSE.asString()); // handle multiple connection fields
                    }
                    else
                        persistent = true;
                }
                else
                    persistent = false;

                if (!persistent)
                    persistent = HttpMethod.CONNECT.is(_metadata.getMethod());
                if (!persistent)
                    getResponse().getHttpFields().add(HttpHeader.CONNECTION, HttpHeaderValue.CLOSE);

                if (_upgrade != null && upgrade())
                    return true;

                break;
            }

            case HTTP_2:
            {
                // Allow direct "upgrade" to HTTP_2_0 only if the connector supports h2c.
                _upgrade = PREAMBLE_UPGRADE_H2C;

                if (HttpMethod.PRI.is(_metadata.getMethod()) &&
                        "*".equals(_metadata.getURI().toString()) &&
                        _fields.size() == 0 &&
                        upgrade())
                    return true;

                badMessage(HttpStatus.UPGRADE_REQUIRED_426, null);
                _httpConnection.getParser().close();
                return false;
            }

            default:
            {
                throw new IllegalStateException("unsupported version " + _metadata.getHttpVersion());
            }
        }

        if (!persistent)
            _httpConnection.getGenerator().setPersistent(false);

        onRequest(_metadata);

        // Should we delay dispatch until we have some content?
        // We should not delay if there is no content expect or client is expecting 100 or the response is already committed or the request buffer already has something in it to parse
        _delayedForContent = (getHttpConfiguration().isDelayDispatchUntilContent()
                && (_httpConnection.getParser().getContentLength() > 0 || _httpConnection.getParser().isChunking())
                && !isExpecting100Continue()
                && !isCommitted()
                && _httpConnection.isRequestBufferEmpty());

        return !_delayedForContent;
    }


    /**
     * <p>Attempts to perform a HTTP/1.1 upgrade.</p>
     * <p>The upgrade looks up a {@link ConnectionFactory.Upgrading} from the connector
     * matching the protocol specified in the {@code Upgrade} header.</p>
     * <p>The upgrade may succeed, be ignored (which can allow a later handler to implement)
     * or fail with a {@link BadMessageException}.</p>
     *
     * @return true if the upgrade was performed, false if it was ignored
     * @throws BadMessageException if the upgrade failed
     */
    private boolean upgrade() throws BadMessageException
    {
        if (LOG.isDebugEnabled())
            LOG.debug("upgrade {} {}", this, _upgrade);

        if (_upgrade != PREAMBLE_UPGRADE_H2C && (_connection == null || !_connection.contains("upgrade")))
            throw new BadMessageException(HttpStatus.BAD_REQUEST_400);

        // Find the upgrade factory
        ConnectionFactory.Upgrading factory = null;
        for (ConnectionFactory f : getConnector().getConnectionFactories())
        {
            if (f instanceof ConnectionFactory.Upgrading)
            {
                if (f.getProtocols().contains(_upgrade.getValue()))
                {
                    factory = (ConnectionFactory.Upgrading)f;
                    break;
                }
            }
        }

        if (factory == null)
        {
            if (LOG.isDebugEnabled())
                LOG.debug("No factory for {} in {}", _upgrade, getConnector());
            return false;
        }

        // Create new connection
        HttpFields response101 = new HttpFields();
        Connection upgrade_connection = factory.upgradeConnection(getConnector(), getEndPoint(), _metadata, response101);
        if (upgrade_connection == null)
        {
            if (LOG.isDebugEnabled())
                LOG.debug("Upgrade ignored for {} by {}", _upgrade, factory);
            return false;
        }

        // Send 101 if needed
        try
        {
            if (_upgrade != PREAMBLE_UPGRADE_H2C)
                sendResponse(new MetaData.Response(HttpVersion.HTTP_1_1, HttpStatus.SWITCHING_PROTOCOLS_101, response101, 0), null, true);
        }
        catch (IOException e)
        {
            throw new BadMessageException(HttpStatus.INTERNAL_SERVER_ERROR_500, null, e);
        }

        if (LOG.isDebugEnabled())
            LOG.debug("Upgrade from {} to {}", getEndPoint().getConnection(), upgrade_connection);
        getRequest().setAttribute(HttpConnection.UPGRADE_CONNECTION_ATTRIBUTE, upgrade_connection);
        getResponse().setStatus(101);
        getHttpTransport().onCompleted();
        return true;
    }

    @Override
    protected void handleException(Throwable x)
    {
        _httpConnection.getGenerator().setPersistent(false);
        super.handleException(x);
    }

    @Override
    public void abort(Throwable failure)
    {
        super.abort(failure);
        _httpConnection.getGenerator().setPersistent(false);
    }

    @Override
    public boolean contentComplete()
    {
<<<<<<< HEAD
        if (_trailers != null)
            onTrailers(_trailers);
        boolean handle = onRequestComplete() || _delayedForContent;
=======
        boolean handle = onContentComplete() || _delayedForContent;
>>>>>>> 461c6082
        _delayedForContent = false;
        return handle;
    }

    @Override
    public boolean messageComplete()
    {
        return onRequestComplete();
    }

    @Override
    public int getHeaderCacheSize()
    {
        return getHttpConfiguration().getHeaderCacheSize();
    }

    @Override
    public void onComplianceViolation(HttpCompliance compliance, HttpCompliance required, String reason)
    {
        if (_httpConnection.isRecordHttpComplianceViolations())
        {
            if (_complianceViolations == null)
            {
                _complianceViolations = new ArrayList<>();
            }
            String violation = String.format("%s<%s: %s for %s", compliance, required, reason, getHttpTransport());
            _complianceViolations.add(violation);
            if (LOG.isDebugEnabled())
                LOG.debug(violation);
        }
    }
}<|MERGE_RESOLUTION|>--- conflicted
+++ resolved
@@ -470,20 +470,16 @@
     @Override
     public boolean contentComplete()
     {
-<<<<<<< HEAD
+        boolean handle = onContentComplete() || _delayedForContent;
+        _delayedForContent = false;
+        return handle;
+    }
+
+    @Override
+    public boolean messageComplete()
+    {
         if (_trailers != null)
             onTrailers(_trailers);
-        boolean handle = onRequestComplete() || _delayedForContent;
-=======
-        boolean handle = onContentComplete() || _delayedForContent;
->>>>>>> 461c6082
-        _delayedForContent = false;
-        return handle;
-    }
-
-    @Override
-    public boolean messageComplete()
-    {
         return onRequestComplete();
     }
 
