--- conflicted
+++ resolved
@@ -34,11 +34,7 @@
         Properties props = new Properties();
         props.setProperty(StdErrAppender.MESSAGE_ESCAPE_KEY, "false");
         props.setProperty(StdErrAppender.NAME_CONDENSE_KEY, "false");
-<<<<<<< HEAD
-        props.setProperty(StdErrAppender.TAG_PAD_KEY, "10");
-=======
         props.setProperty(StdErrAppender.MESSAGE_ALIGN_KEY, "10");
->>>>>>> e929d0c5
         props.setProperty("com.mortbay.LEVEL", "WARN");
         props.setProperty("com.mortbay.STACKS", "false");
 
@@ -47,11 +43,7 @@
 
         assertFalse(appender.isEscapedMessages());
         assertFalse(appender.isCondensedNames());
-<<<<<<< HEAD
-        assertEquals(appender.getTagPadding(), 10);
-=======
         assertEquals(appender.getMessageAlignColumn(), 10);
->>>>>>> e929d0c5
 
         JettyLevel level = config.getLevel("com.mortbay");
         assertEquals(JettyLevel.WARN, level);
