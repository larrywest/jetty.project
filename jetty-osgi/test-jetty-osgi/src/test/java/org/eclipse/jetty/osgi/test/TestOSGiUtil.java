--- conflicted
+++ resolved
@@ -78,24 +78,6 @@
         res.add(mavenBundle().groupId( "org.apache.aries.spifly" ).artifactId( "org.apache.aries.spifly.dynamic.bundle" ).versionAsInProject().start());
 
         res.add(mavenBundle().groupId( "org.eclipse.jetty.toolchain" ).artifactId( "jetty-osgi-servlet-api" ).versionAsInProject().noStart());
-<<<<<<< HEAD
-        res.add(mavenBundle().groupId( "javax.annotation" ).artifactId( "javax.annotation-api" ).versionAsInProject().noStart());
-        res.add(mavenBundle().groupId( "org.apache.geronimo.specs" ).artifactId( "geronimo-jta_1.1_spec" ).version("1.1.1").noStart());
-
-        res.add(mavenBundle().groupId( "org.eclipse.jetty" ).artifactId( "jetty-util" ).versionAsInProject().noStart());
-        res.add(mavenBundle().groupId( "org.eclipse.jetty" ).artifactId( "jetty-deploy" ).versionAsInProject().noStart());
-        res.add(mavenBundle().groupId( "org.eclipse.jetty" ).artifactId( "jetty-server" ).versionAsInProject().noStart());  
-        res.add(mavenBundle().groupId( "org.eclipse.jetty" ).artifactId( "jetty-servlet" ).versionAsInProject().noStart());  
-        res.add(mavenBundle().groupId( "org.eclipse.jetty" ).artifactId( "jetty-http" ).versionAsInProject());
-        res.add(mavenBundle().groupId( "org.eclipse.jetty" ).artifactId( "jetty-xml" ).versionAsInProject().noStart());
-        res.add(mavenBundle().groupId( "org.eclipse.jetty" ).artifactId( "jetty-webapp" ).versionAsInProject().noStart());
-        res.add(mavenBundle().groupId( "org.eclipse.jetty" ).artifactId( "jetty-io" ).versionAsInProject().noStart());
-        res.add(mavenBundle().groupId( "org.eclipse.jetty" ).artifactId( "jetty-security" ).versionAsInProject().noStart());
-        res.add(mavenBundle().groupId( "org.eclipse.jetty" ).artifactId( "jetty-servlets" ).versionAsInProject().noStart());
-        res.add(mavenBundle().groupId( "org.eclipse.jetty" ).artifactId( "jetty-client" ).versionAsInProject().noStart());  
-        res.add(mavenBundle().groupId( "org.eclipse.jetty" ).artifactId( "jetty-jndi" ).versionAsInProject().noStart());
-        res.add(mavenBundle().groupId( "org.eclipse.jetty" ).artifactId( "jetty-plus" ).versionAsInProject());
-=======
         res.add(mavenBundle().groupId( "javax.annotation" ).artifactId( "javax.annotation-api" ).versionAsInProject().start());
         res.add(mavenBundle().groupId( "org.apache.geronimo.specs" ).artifactId( "geronimo-jta_1.1_spec" ).version("1.1.1").start());
         res.add(mavenBundle().groupId( "org.eclipse.jetty" ).artifactId( "jetty-util" ).versionAsInProject().start());
@@ -106,13 +88,11 @@
         res.add(mavenBundle().groupId( "org.eclipse.jetty" ).artifactId( "jetty-xml" ).versionAsInProject().start());
         res.add(mavenBundle().groupId( "org.eclipse.jetty" ).artifactId( "jetty-webapp" ).versionAsInProject().start());
         res.add(mavenBundle().groupId( "org.eclipse.jetty" ).artifactId( "jetty-io" ).versionAsInProject().start());
-        res.add(mavenBundle().groupId( "org.eclipse.jetty" ).artifactId( "jetty-continuation" ).versionAsInProject().start());
         res.add(mavenBundle().groupId( "org.eclipse.jetty" ).artifactId( "jetty-security" ).versionAsInProject().start());
         res.add(mavenBundle().groupId( "org.eclipse.jetty" ).artifactId( "jetty-servlets" ).versionAsInProject().start());
         res.add(mavenBundle().groupId( "org.eclipse.jetty" ).artifactId( "jetty-client" ).versionAsInProject().start());  
         res.add(mavenBundle().groupId( "org.eclipse.jetty" ).artifactId( "jetty-jndi" ).versionAsInProject().start());
         res.add(mavenBundle().groupId( "org.eclipse.jetty" ).artifactId( "jetty-plus" ).versionAsInProject().start());
->>>>>>> 2df07f29
         res.add(mavenBundle().groupId( "org.eclipse.jetty" ).artifactId( "jetty-annotations" ).versionAsInProject().start());
         res.add(mavenBundle().groupId( "org.eclipse.jetty.websocket" ).artifactId( "websocket-api" ).versionAsInProject().start());
         res.add(mavenBundle().groupId( "org.eclipse.jetty.websocket" ).artifactId( "websocket-common" ).versionAsInProject().start());
@@ -141,11 +121,7 @@
         List<Option> res = new ArrayList<Option>();
   
         //jetty jsp bundles  
-<<<<<<< HEAD
-        //res.add(mavenBundle().groupId("org.eclipse.jetty.toolchain").artifactId("jetty-schemas").versionAsInProject());
-=======
         res.add(mavenBundle().groupId("org.eclipse.jetty.toolchain").artifactId("jetty-schemas").versionAsInProject().start());
->>>>>>> 2df07f29
         res.add(mavenBundle().groupId("org.eclipse.jetty.orbit").artifactId("javax.servlet.jsp.jstl").versionAsInProject());
         res.add(mavenBundle().groupId("org.mortbay.jasper").artifactId("apache-el").versionAsInProject().start());
         res.add(mavenBundle().groupId("org.mortbay.jasper").artifactId("apache-jsp").versionAsInProject().start());
