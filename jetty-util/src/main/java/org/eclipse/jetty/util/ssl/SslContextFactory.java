//
//  ========================================================================
//  Copyright (c) 1995-2014 Mort Bay Consulting Pty. Ltd.
//  ------------------------------------------------------------------------
//  All rights reserved. This program and the accompanying materials
//  are made available under the terms of the Eclipse Public License v1.0
//  and Apache License v2.0 which accompanies this distribution.
//
//      The Eclipse Public License is available at
//      http://www.eclipse.org/legal/epl-v10.html
//
//      The Apache License v2.0 is available at
//      http://www.opensource.org/licenses/apache2.0.php
//
//  You may elect to redistribute this code under either of these licenses.
//  ========================================================================
//

package org.eclipse.jetty.util.ssl;

import java.io.ByteArrayInputStream;
import java.io.ByteArrayOutputStream;
import java.io.IOException;
import java.io.InputStream;
import java.net.InetAddress;
import java.net.InetSocketAddress;
import java.security.InvalidParameterException;
import java.security.KeyStore;
import java.security.SecureRandom;
import java.security.Security;
import java.security.cert.CRL;
import java.security.cert.CertStore;
import java.security.cert.Certificate;
import java.security.cert.CollectionCertStoreParameters;
import java.security.cert.PKIXBuilderParameters;
import java.security.cert.X509CertSelector;
import java.security.cert.X509Certificate;
import java.util.Arrays;
import java.util.Collection;
import java.util.Collections;
import java.util.LinkedHashSet;
import java.util.List;
import java.util.Set;
import java.util.concurrent.CopyOnWriteArraySet;
import java.util.regex.Matcher;
import java.util.regex.Pattern;

import javax.net.ssl.CertPathTrustManagerParameters;
import javax.net.ssl.KeyManager;
import javax.net.ssl.KeyManagerFactory;
import javax.net.ssl.SSLContext;
import javax.net.ssl.SSLEngine;
import javax.net.ssl.SSLParameters;
import javax.net.ssl.SSLPeerUnverifiedException;
import javax.net.ssl.SSLServerSocket;
import javax.net.ssl.SSLServerSocketFactory;
import javax.net.ssl.SSLSession;
import javax.net.ssl.SSLSocket;
import javax.net.ssl.SSLSocketFactory;
import javax.net.ssl.TrustManager;
import javax.net.ssl.TrustManagerFactory;
import javax.net.ssl.X509KeyManager;
import javax.net.ssl.X509TrustManager;

import org.eclipse.jetty.util.IO;
import org.eclipse.jetty.util.component.AbstractLifeCycle;
import org.eclipse.jetty.util.log.Log;
import org.eclipse.jetty.util.log.Logger;
import org.eclipse.jetty.util.resource.Resource;
import org.eclipse.jetty.util.security.CertificateUtils;
import org.eclipse.jetty.util.security.CertificateValidator;
import org.eclipse.jetty.util.security.Password;


/**
 * SslContextFactory is used to configure SSL connectors
 * as well as HttpClient. It holds all SSL parameters and
 * creates SSL context based on these parameters to be
 * used by the SSL connectors.
 */
public class SslContextFactory extends AbstractLifeCycle
{
    public final static TrustManager[] TRUST_ALL_CERTS = new X509TrustManager[]{new X509TrustManager()
    {
        public java.security.cert.X509Certificate[] getAcceptedIssuers()
        {
            return new java.security.cert.X509Certificate[]{};
        }

        public void checkClientTrusted(java.security.cert.X509Certificate[] certs, String authType)
        {
        }

        public void checkServerTrusted(java.security.cert.X509Certificate[] certs, String authType)
        {
        }
    }};

    static final Logger LOG = Log.getLogger(SslContextFactory.class);

    public static final String DEFAULT_KEYMANAGERFACTORY_ALGORITHM =
        (Security.getProperty("ssl.KeyManagerFactory.algorithm") == null ?
                KeyManagerFactory.getDefaultAlgorithm() : Security.getProperty("ssl.KeyManagerFactory.algorithm"));

    public static final String DEFAULT_TRUSTMANAGERFACTORY_ALGORITHM =
        (Security.getProperty("ssl.TrustManagerFactory.algorithm") == null ?
                TrustManagerFactory.getDefaultAlgorithm() : Security.getProperty("ssl.TrustManagerFactory.algorithm"));

    /** String name of key password property. */
    public static final String KEYPASSWORD_PROPERTY = "org.eclipse.jetty.ssl.keypassword";

    /** String name of keystore password property. */
    public static final String PASSWORD_PROPERTY = "org.eclipse.jetty.ssl.password";

    /** Excluded protocols. */
    private final Set<String> _excludeProtocols = new LinkedHashSet<>();

    /** Included protocols. */
    private Set<String> _includeProtocols = null;

    /** Excluded cipher suites. */
    private final Set<String> _excludeCipherSuites = new LinkedHashSet<>();
    /** Included cipher suites. */
    private Set<String> _includeCipherSuites = null;

    /** Keystore path. */
    private String _keyStorePath;
    /** Keystore provider name */
    private String _keyStoreProvider;
    /** Keystore type */
    private String _keyStoreType = "JKS";
    /** Keystore input stream */
    private InputStream _keyStoreInputStream;

    /** SSL certificate alias */
    private String _certAlias;

    /** Truststore path */
    private String _trustStorePath;
    /** Truststore provider name */
    private String _trustStoreProvider;
    /** Truststore type */
    private String _trustStoreType = "JKS";
    /** Truststore input stream */
    private InputStream _trustStoreInputStream;

    /** Set to true if client certificate authentication is required */
    private boolean _needClientAuth = false;
    /** Set to true if client certificate authentication is desired */
    private boolean _wantClientAuth = false;

    /** Keystore password */
    private transient Password _keyStorePassword;
    /** Key manager password */
    private transient Password _keyManagerPassword;
    /** Truststore password */
    private transient Password _trustStorePassword;

    /** SSL provider name */
    private String _sslProvider;
    /** SSL protocol name */
    private String _sslProtocol = "TLS";

    /** SecureRandom algorithm */
    private String _secureRandomAlgorithm;
    /** KeyManager factory algorithm */
    private String _keyManagerFactoryAlgorithm = DEFAULT_KEYMANAGERFACTORY_ALGORITHM;
    /** TrustManager factory algorithm */
    private String _trustManagerFactoryAlgorithm = DEFAULT_TRUSTMANAGERFACTORY_ALGORITHM;

    /** Set to true if SSL certificate validation is required */
    private boolean _validateCerts;
    /** Set to true if SSL certificate of the peer validation is required */
    private boolean _validatePeerCerts;
    /** Maximum certification path length (n - number of intermediate certs, -1 for unlimited) */
    private int _maxCertPathLength = -1;
    /** Path to file that contains Certificate Revocation List */
    private String _crlPath;
    /** Set to true to enable CRL Distribution Points (CRLDP) support */
    private boolean _enableCRLDP = false;
    /** Set to true to enable On-Line Certificate Status Protocol (OCSP) support */
    private boolean _enableOCSP = false;
    /** Location of OCSP Responder */
    private String _ocspResponderURL;

    /** SSL keystore */
    private KeyStore _keyStore;
    /** SSL truststore */
    private KeyStore _trustStore;
    /** Set to true to enable SSL Session caching */
    private boolean _sessionCachingEnabled = true;
    /** SSL session cache size */
    private int _sslSessionCacheSize;
    /** SSL session timeout */
    private int _sslSessionTimeout;

    /** SSL context */
    private SSLContext _context;

    /** EndpointIdentificationAlgorithm - when set to "HTTPS" hostname verification will be enabled */
    private String _endpointIdentificationAlgorithm = null;

    /** Whether to blindly trust certificates */
    private boolean _trustAll;

    /** Whether TLS renegotiation is allowed */
    private boolean _renegotiationAllowed = true;

    /**
     * Construct an instance of SslContextFactory
     * Default constructor for use in XmlConfiguration files
     */
    public SslContextFactory()
    {
        this(false);
    }

    /**
     * Construct an instance of SslContextFactory
     * Default constructor for use in XmlConfiguration files
     * @param trustAll whether to blindly trust all certificates
     * @see #setTrustAll(boolean)
     */
    public SslContextFactory(boolean trustAll)
    {
        setTrustAll(trustAll);
<<<<<<< HEAD
        addExcludeProtocols("SSL", "SSLv2", "SSLv3");
        setExcludeCipherSuites(
                "SSL_RSA_WITH_DES_CBC_SHA",
                "SSL_DHE_RSA_WITH_DES_CBC_SHA",
                "SSL_DHE_DSS_WITH_DES_CBC_SHA",
                "SSL_RSA_EXPORT_WITH_RC4_40_MD5",
                "SSL_RSA_EXPORT_WITH_DES40_CBC_SHA",
                "SSL_DHE_RSA_EXPORT_WITH_DES40_CBC_SHA",
                "SSL_DHE_DSS_EXPORT_WITH_DES40_CBC_SHA");
}
=======
        addExcludeProtocols("SSL", "SSLv2", "SSLv2Hello", "SSLv3");
    }
>>>>>>> 90e9cfc5

    /**
     * Construct an instance of SslContextFactory
     * @param keyStorePath default keystore location
     */
    public SslContextFactory(String keyStorePath)
    {
        _keyStorePath = keyStorePath;
    }

    /**
     * Create the SSLContext object and start the lifecycle
     * @see org.eclipse.jetty.util.component.AbstractLifeCycle#doStart()
     */
    @Override
    protected void doStart() throws Exception
    {
        if (_context == null)
        {
            if (_keyStore==null && _keyStoreInputStream == null && _keyStorePath == null &&
                _trustStore==null && _trustStoreInputStream == null && _trustStorePath == null )
            {
                TrustManager[] trust_managers=null;

                if (_trustAll)
                {
                    if (LOG.isDebugEnabled())
                        LOG.debug("No keystore or trust store configured.  ACCEPTING UNTRUSTED CERTIFICATES!!!!!");
                    // Create a trust manager that does not validate certificate chains
                    trust_managers = TRUST_ALL_CERTS;
                }

                SecureRandom secureRandom = (_secureRandomAlgorithm == null)?null:SecureRandom.getInstance(_secureRandomAlgorithm);
                SSLContext context = SSLContext.getInstance(_sslProtocol);
                context.init(null, trust_managers, secureRandom);
                _context = context;
            }
            else
            {
                // verify that keystore and truststore
                // parameters are set up correctly
                checkKeyStore();

                KeyStore keyStore = loadKeyStore();
                KeyStore trustStore = loadTrustStore();

                Collection<? extends CRL> crls = loadCRL(_crlPath);

                if (_validateCerts && keyStore != null)
                {
                    if (_certAlias == null)
                    {
                        List<String> aliases = Collections.list(keyStore.aliases());
                        _certAlias = aliases.size() == 1 ? aliases.get(0) : null;
                    }

                    Certificate cert = _certAlias == null?null:keyStore.getCertificate(_certAlias);
                    if (cert == null)
                    {
                        throw new Exception("No certificate found in the keystore" + (_certAlias==null ? "":" for alias " + _certAlias));
                    }

                    CertificateValidator validator = new CertificateValidator(trustStore, crls);
                    validator.setMaxCertPathLength(_maxCertPathLength);
                    validator.setEnableCRLDP(_enableCRLDP);
                    validator.setEnableOCSP(_enableOCSP);
                    validator.setOcspResponderURL(_ocspResponderURL);
                    validator.validate(keyStore, cert);
                }

                KeyManager[] keyManagers = getKeyManagers(keyStore);
                TrustManager[] trustManagers = getTrustManagers(trustStore,crls);

                SecureRandom secureRandom = (_secureRandomAlgorithm == null)?null:SecureRandom.getInstance(_secureRandomAlgorithm);
                SSLContext context = _sslProvider == null ? SSLContext.getInstance(_sslProtocol) : SSLContext.getInstance(_sslProtocol,_sslProvider);
                context.init(keyManagers,trustManagers,secureRandom);
                _context = context;
            }

            SSLEngine engine = newSSLEngine();
            if (LOG.isDebugEnabled())
            {
                LOG.debug("Enabled Protocols {} of {}",Arrays.asList(engine.getEnabledProtocols()),Arrays.asList(engine.getSupportedProtocols()));
                LOG.debug("Enabled Ciphers   {} of {}",Arrays.asList(engine.getEnabledCipherSuites()),Arrays.asList(engine.getSupportedCipherSuites()));
            }
        }
    }

    @Override
    protected void doStop() throws Exception
    {
        _context = null;
        super.doStop();
    }

    /**
     * @return The array of protocol names to exclude from
     * {@link SSLEngine#setEnabledProtocols(String[])}
     */
    public String[] getExcludeProtocols()
    {
        return _excludeProtocols.toArray(new String[_excludeProtocols.size()]);
    }

    /**
     * @param protocols
     *            The array of protocol names to exclude from
     *            {@link SSLEngine#setEnabledProtocols(String[])}
     */
    public void setExcludeProtocols(String... protocols)
    {
        checkNotStarted();
        _excludeProtocols.clear();
        _excludeProtocols.addAll(Arrays.asList(protocols));
    }

    /**
     * @param protocol Protocol names to add to {@link SSLEngine#setEnabledProtocols(String[])}
     */
    public void addExcludeProtocols(String... protocol)
    {
        checkNotStarted();
        _excludeProtocols.addAll(Arrays.asList(protocol));
    }

    /**
     * @return The array of protocol names to include in
     * {@link SSLEngine#setEnabledProtocols(String[])}
     */
    public String[] getIncludeProtocols()
    {
        return _includeProtocols.toArray(new String[_includeProtocols.size()]);
    }

    /**
     * @param protocols
     *            The array of protocol names to include in
     *            {@link SSLEngine#setEnabledProtocols(String[])}
     */
    public void setIncludeProtocols(String... protocols)
    {
        checkNotStarted();
        _includeProtocols = new LinkedHashSet<>(Arrays.asList(protocols));
    }

    /**
     * @return The array of cipher suite names to exclude from
     * {@link SSLEngine#setEnabledCipherSuites(String[])}
     */
    public String[] getExcludeCipherSuites()
    {
        return _excludeCipherSuites.toArray(new String[_excludeCipherSuites.size()]);
    }

    /**
     * You can either use the exact cipher suite name or a a regular expression.
     * @param cipherSuites
     *            The array of cipher suite names to exclude from
     *            {@link SSLEngine#setEnabledCipherSuites(String[])}
     */
    public void setExcludeCipherSuites(String... cipherSuites)
    {
        checkNotStarted();
        _excludeCipherSuites.clear();
        _excludeCipherSuites.addAll(Arrays.asList(cipherSuites));
    }

    /**
     * @param cipher Cipher names to add to {@link SSLEngine#setEnabledCipherSuites(String[])}
     */
    public void addExcludeCipherSuites(String... cipher)
    {
        checkNotStarted();
        _excludeCipherSuites.addAll(Arrays.asList(cipher));
    }

    /**
     * @return The array of cipher suite names to include in
     * {@link SSLEngine#setEnabledCipherSuites(String[])}
     */
    public String[] getIncludeCipherSuites()
    {
        return _includeCipherSuites.toArray(new String[_includeCipherSuites.size()]);
    }

    /**
     * You can either use the exact cipher suite name or a a regular expression.
     * @param cipherSuites
     *            The array of cipher suite names to include in
     *            {@link SSLEngine#setEnabledCipherSuites(String[])}
     */
    public void setIncludeCipherSuites(String... cipherSuites)
    {
        checkNotStarted();
        _includeCipherSuites = new LinkedHashSet<>(Arrays.asList(cipherSuites));
    }

    /**
     * @return The file or URL of the SSL Key store.
     */
    public String getKeyStorePath()
    {
        return _keyStorePath;
    }

    /**
     * @param keyStorePath
     *            The file or URL of the SSL Key store.
     */
    public void setKeyStorePath(String keyStorePath)
    {
        checkNotStarted();
        _keyStorePath = keyStorePath;
    }

    /**
     * @return The provider of the key store
     */
    public String getKeyStoreProvider()
    {
        return _keyStoreProvider;
    }

    /**
     * @param keyStoreProvider
     *            The provider of the key store
     */
    public void setKeyStoreProvider(String keyStoreProvider)
    {
        checkNotStarted();
        _keyStoreProvider = keyStoreProvider;
    }

    /**
     * @return The type of the key store (default "JKS")
     */
    public String getKeyStoreType()
    {
        return (_keyStoreType);
    }

    /**
     * @param keyStoreType
     *            The type of the key store (default "JKS")
     */
    public void setKeyStoreType(String keyStoreType)
    {
        checkNotStarted();
        _keyStoreType = keyStoreType;
    }

    /**
     * @return Alias of SSL certificate for the connector
     */
    public String getCertAlias()
    {
        return _certAlias;
    }

    /**
     * @param certAlias
     *            Alias of SSL certificate for the connector
     */
    public void setCertAlias(String certAlias)
    {
        checkNotStarted();
        _certAlias = certAlias;
    }

    /**
     * @return The file name or URL of the trust store location
     */
    public String getTrustStore()
    {
        return _trustStorePath;
    }

    /**
     * @param trustStorePath
     *            The file name or URL of the trust store location
     */
    public void setTrustStorePath(String trustStorePath)
    {
        checkNotStarted();
        _trustStorePath = trustStorePath;
    }

    /**
     * @return The provider of the trust store
     */
    public String getTrustStoreProvider()
    {
        return _trustStoreProvider;
    }

    /**
     * @param trustStoreProvider
     *            The provider of the trust store
     */
    public void setTrustStoreProvider(String trustStoreProvider)
    {
        checkNotStarted();
        _trustStoreProvider = trustStoreProvider;
    }

    /**
     * @return The type of the trust store (default "JKS")
     */
    public String getTrustStoreType()
    {
        return _trustStoreType;
    }

    /**
     * @param trustStoreType
     *            The type of the trust store (default "JKS")
     */
    public void setTrustStoreType(String trustStoreType)
    {
        checkNotStarted();
        _trustStoreType = trustStoreType;
    }

    /**
     * @return True if SSL needs client authentication.
     * @see SSLEngine#getNeedClientAuth()
     */
    public boolean getNeedClientAuth()
    {
        return _needClientAuth;
    }

    /**
     * @param needClientAuth
     *            True if SSL needs client authentication.
     * @see SSLEngine#getNeedClientAuth()
     */
    public void setNeedClientAuth(boolean needClientAuth)
    {
        checkNotStarted();
        _needClientAuth = needClientAuth;
    }

    /**
     * @return True if SSL wants client authentication.
     * @see SSLEngine#getWantClientAuth()
     */
    public boolean getWantClientAuth()
    {
        return _wantClientAuth;
    }

    /**
     * @param wantClientAuth
     *            True if SSL wants client authentication.
     * @see SSLEngine#getWantClientAuth()
     */
    public void setWantClientAuth(boolean wantClientAuth)
    {
        checkNotStarted();
        _wantClientAuth = wantClientAuth;
    }

    /**
     * @return true if SSL certificate has to be validated
     */
    public boolean isValidateCerts()
    {
        return _validateCerts;
    }

    /**
     * @param validateCerts
     *            true if SSL certificates have to be validated
     */
    public void setValidateCerts(boolean validateCerts)
    {
        checkNotStarted();
        _validateCerts = validateCerts;
    }

    /**
     * @return true if SSL certificates of the peer have to be validated
     */
    public boolean isValidatePeerCerts()
    {
        return _validatePeerCerts;
    }

    /**
     * @param validatePeerCerts
     *            true if SSL certificates of the peer have to be validated
     */
    public void setValidatePeerCerts(boolean validatePeerCerts)
    {
        checkNotStarted();
        _validatePeerCerts = validatePeerCerts;
    }


    /**
     * @param password
     *            The password for the key store
     */
    public void setKeyStorePassword(String password)
    {
        checkNotStarted();
        _keyStorePassword = Password.getPassword(PASSWORD_PROPERTY,password,null);
    }

    /**
     * @param password
     *            The password (if any) for the specific key within the key store
     */
    public void setKeyManagerPassword(String password)
    {
        checkNotStarted();
        _keyManagerPassword = Password.getPassword(KEYPASSWORD_PROPERTY,password,null);
    }

    /**
     * @param password
     *            The password for the trust store
     */
    public void setTrustStorePassword(String password)
    {
        checkNotStarted();
        _trustStorePassword = Password.getPassword(PASSWORD_PROPERTY,password,null);
    }

    /**
     * @return The SSL provider name, which if set is passed to
     * {@link SSLContext#getInstance(String, String)}
     */
    public String getProvider()
    {
        return _sslProvider;
    }

    /**
     * @param provider
     *            The SSL provider name, which if set is passed to
     *            {@link SSLContext#getInstance(String, String)}
     */
    public void setProvider(String provider)
    {
        checkNotStarted();
        _sslProvider = provider;
    }

    /**
     * @return The SSL protocol (default "TLS") passed to
     * {@link SSLContext#getInstance(String, String)}
     */
    public String getProtocol()
    {
        return _sslProtocol;
    }

    /**
     * @param protocol
     *            The SSL protocol (default "TLS") passed to
     *            {@link SSLContext#getInstance(String, String)}
     */
    public void setProtocol(String protocol)
    {
        checkNotStarted();
        _sslProtocol = protocol;
    }

    /**
     * @return The algorithm name, which if set is passed to
     * {@link SecureRandom#getInstance(String)} to obtain the {@link SecureRandom} instance passed to
     * {@link SSLContext#init(javax.net.ssl.KeyManager[], javax.net.ssl.TrustManager[], SecureRandom)}
     */
    public String getSecureRandomAlgorithm()
    {
        return _secureRandomAlgorithm;
    }

    /**
     * @param algorithm
     *            The algorithm name, which if set is passed to
     *            {@link SecureRandom#getInstance(String)} to obtain the {@link SecureRandom} instance passed to
     *            {@link SSLContext#init(javax.net.ssl.KeyManager[], javax.net.ssl.TrustManager[], SecureRandom)}
     */
    public void setSecureRandomAlgorithm(String algorithm)
    {
        checkNotStarted();
        _secureRandomAlgorithm = algorithm;
    }

    /**
     * @return The algorithm name (default "SunX509") used by the {@link KeyManagerFactory}
     */
    public String getSslKeyManagerFactoryAlgorithm()
    {
        return (_keyManagerFactoryAlgorithm);
    }

    /**
     * @param algorithm
     *            The algorithm name (default "SunX509") used by the {@link KeyManagerFactory}
     */
    public void setSslKeyManagerFactoryAlgorithm(String algorithm)
    {
        checkNotStarted();
        _keyManagerFactoryAlgorithm = algorithm;
    }

    /**
     * @return The algorithm name (default "SunX509") used by the {@link TrustManagerFactory}
     */
    public String getTrustManagerFactoryAlgorithm()
    {
        return (_trustManagerFactoryAlgorithm);
    }

    /**
     * @return True if all certificates should be trusted if there is no KeyStore or TrustStore
     */
    public boolean isTrustAll()
    {
        return _trustAll;
    }

    /**
     * @param trustAll True if all certificates should be trusted if there is no KeyStore or TrustStore
     */
    public void setTrustAll(boolean trustAll)
    {
        _trustAll = trustAll;
        if(trustAll)
            setEndpointIdentificationAlgorithm(null);
    }

    /**
     * @param algorithm
     *            The algorithm name (default "SunX509") used by the {@link TrustManagerFactory}
     *            Use the string "TrustAll" to install a trust manager that trusts all.
     */
    public void setTrustManagerFactoryAlgorithm(String algorithm)
    {
        checkNotStarted();
        _trustManagerFactoryAlgorithm = algorithm;
    }

    /**
     * @return whether TLS renegotiation is allowed (true by default)
     */
    public boolean isRenegotiationAllowed()
    {
        return _renegotiationAllowed;
    }

    /**
     * @param renegotiationAllowed whether TLS renegotiation is allowed
     */
    public void setRenegotiationAllowed(boolean renegotiationAllowed)
    {
        _renegotiationAllowed = renegotiationAllowed;
    }

    /**
     * @return Path to file that contains Certificate Revocation List
     */
    public String getCrlPath()
    {
        return _crlPath;
    }

    /**
     * @param crlPath
     *            Path to file that contains Certificate Revocation List
     */
    public void setCrlPath(String crlPath)
    {
        checkNotStarted();
        _crlPath = crlPath;
    }

    /**
     * @return Maximum number of intermediate certificates in
     * the certification path (-1 for unlimited)
     */
    public int getMaxCertPathLength()
    {
        return _maxCertPathLength;
    }

    /**
     * @param maxCertPathLength
     *            maximum number of intermediate certificates in
     *            the certification path (-1 for unlimited)
     */
    public void setMaxCertPathLength(int maxCertPathLength)
    {
        checkNotStarted();
        _maxCertPathLength = maxCertPathLength;
    }

    /**
     * @return The SSLContext
     */
    public SSLContext getSslContext()
    {
        if (!isStarted())
            throw new IllegalStateException(getState());
        return _context;
    }

    /**
     * @param sslContext
     *            Set a preconfigured SSLContext
     */
    public void setSslContext(SSLContext sslContext)
    {
        checkNotStarted();
        _context = sslContext;
    }

    /**
     * When set to "HTTPS" hostname verification will be enabled
     *
     * @param endpointIdentificationAlgorithm Set the endpointIdentificationAlgorithm
     */
    public void setEndpointIdentificationAlgorithm(String endpointIdentificationAlgorithm)
    {
        this._endpointIdentificationAlgorithm = endpointIdentificationAlgorithm;
    }

    /**
     * Override this method to provide alternate way to load a keystore.
     *
     * @return the key store instance
     * @throws Exception if the keystore cannot be loaded
     */
    protected KeyStore loadKeyStore() throws Exception
    {
        return _keyStore != null ? _keyStore : CertificateUtils.getKeyStore(_keyStoreInputStream,
                _keyStorePath, _keyStoreType, _keyStoreProvider,
                _keyStorePassword==null? null: _keyStorePassword.toString());
    }

    /**
     * Override this method to provide alternate way to load a truststore.
     *
     * @return the key store instance
     * @throws Exception if the truststore cannot be loaded
     */
    protected KeyStore loadTrustStore() throws Exception
    {
        return _trustStore != null ? _trustStore : CertificateUtils.getKeyStore(_trustStoreInputStream,
                _trustStorePath, _trustStoreType,  _trustStoreProvider,
                _trustStorePassword==null? null: _trustStorePassword.toString());
    }

    /**
     * Loads certificate revocation list (CRL) from a file.
     *
     * Required for integrations to be able to override the mechanism used to
     * load CRL in order to provide their own implementation.
     *
     * @param crlPath path of certificate revocation list file
     * @return Collection of CRL's
     * @throws Exception if the certificate revocation list cannot be loaded
     */
    protected Collection<? extends CRL> loadCRL(String crlPath) throws Exception
    {
        return CertificateUtils.loadCRL(crlPath);
    }

    protected KeyManager[] getKeyManagers(KeyStore keyStore) throws Exception
    {
        KeyManager[] managers = null;

        if (keyStore != null)
        {
            KeyManagerFactory keyManagerFactory = KeyManagerFactory.getInstance(_keyManagerFactoryAlgorithm);
            keyManagerFactory.init(keyStore,_keyManagerPassword == null?(_keyStorePassword == null?null:_keyStorePassword.toString().toCharArray()):_keyManagerPassword.toString().toCharArray());
            managers = keyManagerFactory.getKeyManagers();

            if (_certAlias != null)
            {
                for (int idx = 0; idx < managers.length; idx++)
                {
                    if (managers[idx] instanceof X509KeyManager)
                    {
                        managers[idx] = new AliasedX509ExtendedKeyManager(_certAlias,(X509KeyManager)managers[idx]);
                    }
                }
            }
        }

        return managers;
    }

    protected TrustManager[] getTrustManagers(KeyStore trustStore, Collection<? extends CRL> crls) throws Exception
    {
        TrustManager[] managers = null;
        if (trustStore != null)
        {
            // Revocation checking is only supported for PKIX algorithm
            if (_validatePeerCerts && _trustManagerFactoryAlgorithm.equalsIgnoreCase("PKIX"))
            {
                PKIXBuilderParameters pbParams = new PKIXBuilderParameters(trustStore,new X509CertSelector());

                // Set maximum certification path length
                pbParams.setMaxPathLength(_maxCertPathLength);

                // Make sure revocation checking is enabled
                pbParams.setRevocationEnabled(true);

                if (crls != null && !crls.isEmpty())
                {
                    pbParams.addCertStore(CertStore.getInstance("Collection",new CollectionCertStoreParameters(crls)));
                }

                if (_enableCRLDP)
                {
                    // Enable Certificate Revocation List Distribution Points (CRLDP) support
                    System.setProperty("com.sun.security.enableCRLDP","true");
                }

                if (_enableOCSP)
                {
                    // Enable On-Line Certificate Status Protocol (OCSP) support
                    Security.setProperty("ocsp.enable","true");

                    if (_ocspResponderURL != null)
                    {
                        // Override location of OCSP Responder
                        Security.setProperty("ocsp.responderURL", _ocspResponderURL);
                    }
                }

                TrustManagerFactory trustManagerFactory = TrustManagerFactory.getInstance(_trustManagerFactoryAlgorithm);
                trustManagerFactory.init(new CertPathTrustManagerParameters(pbParams));

                managers = trustManagerFactory.getTrustManagers();
            }
            else
            {
                TrustManagerFactory trustManagerFactory = TrustManagerFactory.getInstance(_trustManagerFactoryAlgorithm);
                trustManagerFactory.init(trustStore);

                managers = trustManagerFactory.getTrustManagers();
            }
        }

        return managers;
    }

    /**
     * Check KeyStore Configuration. Ensures that if keystore has been
     * configured but there's no truststore, that keystore is
     * used as truststore.
     * @throws IllegalStateException if SslContextFactory configuration can't be used.
     */
    public void checkKeyStore()
    {
        if (_context != null)
            return;

        if (_keyStore == null && _keyStoreInputStream == null && _keyStorePath == null)
            throw new IllegalStateException("SSL doesn't have a valid keystore");

        // if the keystore has been configured but there is no
        // truststore configured, use the keystore as the truststore
        if (_trustStore == null && _trustStoreInputStream == null && _trustStorePath == null)
        {
            _trustStore = _keyStore;
            _trustStorePath = _keyStorePath;
            _trustStoreInputStream = _keyStoreInputStream;
            _trustStoreType = _keyStoreType;
            _trustStoreProvider = _keyStoreProvider;
            _trustStorePassword = _keyStorePassword;
            _trustManagerFactoryAlgorithm = _keyManagerFactoryAlgorithm;
        }

        // It's the same stream we cannot read it twice, so read it once in memory
        if (_keyStoreInputStream != null && _keyStoreInputStream == _trustStoreInputStream)
        {
            try
            {
                ByteArrayOutputStream baos = new ByteArrayOutputStream();
                IO.copy(_keyStoreInputStream, baos);
                _keyStoreInputStream.close();

                _keyStoreInputStream = new ByteArrayInputStream(baos.toByteArray());
                _trustStoreInputStream = new ByteArrayInputStream(baos.toByteArray());
            }
            catch (Exception ex)
            {
                throw new IllegalStateException(ex);
            }
        }
    }

    /**
     * Select protocols to be used by the connector
     * based on configured inclusion and exclusion lists
     * as well as enabled and supported protocols.
     * @param enabledProtocols Array of enabled protocols
     * @param supportedProtocols Array of supported protocols
     * @return Array of protocols to enable
     */
    public String[] selectProtocols(String[] enabledProtocols, String[] supportedProtocols)
    {
        Set<String> selected_protocols = new LinkedHashSet<>();

        // Set the starting protocols - either from the included or enabled list
        if (_includeProtocols!=null)
        {
            // Use only the supported included protocols
            for (String protocol : _includeProtocols)
                if(Arrays.asList(supportedProtocols).contains(protocol))
                    selected_protocols.add(protocol);
        }
        else
            selected_protocols.addAll(Arrays.asList(enabledProtocols));


        // Remove any excluded protocols
        selected_protocols.removeAll(_excludeProtocols);

        return selected_protocols.toArray(new String[selected_protocols.size()]);
    }

    /**
     * Select cipher suites to be used by the connector
     * based on configured inclusion and exclusion lists
     * as well as enabled and supported cipher suite lists.
     * @param enabledCipherSuites Array of enabled cipher suites
     * @param supportedCipherSuites Array of supported cipher suites
     * @return Array of cipher suites to enable
     */
    public String[] selectCipherSuites(String[] enabledCipherSuites, String[] supportedCipherSuites)
    {
        Set<String> selected_ciphers = new CopyOnWriteArraySet<>();

        // Set the starting ciphers - either from the included or enabled list
        if (_includeCipherSuites!=null)
            processIncludeCipherSuites(supportedCipherSuites, selected_ciphers);
        else
            selected_ciphers.addAll(Arrays.asList(enabledCipherSuites));

        removeExcludedCipherSuites(selected_ciphers);

        return selected_ciphers.toArray(new String[selected_ciphers.size()]);
    }

    private void processIncludeCipherSuites(String[] supportedCipherSuites, Set<String> selected_ciphers)
    {
        for (String cipherSuite : _includeCipherSuites)
        {
            Pattern p = Pattern.compile(cipherSuite);
            for (String supportedCipherSuite : supportedCipherSuites)
            {
                Matcher m = p.matcher(supportedCipherSuite);
                if (m.matches())
                    selected_ciphers.add(supportedCipherSuite);
            }
        }
    }

    private void removeExcludedCipherSuites(Set<String> selected_ciphers)
    {
        for (String excludeCipherSuite : _excludeCipherSuites)
        {
            Pattern excludeCipherPattern = Pattern.compile(excludeCipherSuite);
            for (String selectedCipherSuite : selected_ciphers)
            {
                Matcher m = excludeCipherPattern.matcher(selectedCipherSuite);
                if (m.matches())
                    selected_ciphers.remove(selectedCipherSuite);
            }
        }
    }

    /**
     * Check if the lifecycle has been started and throw runtime exception
     */
    protected void checkNotStarted()
    {
        if (isStarted())
            throw new IllegalStateException("Cannot modify configuration when "+getState());
    }

    /**
     * @return true if CRL Distribution Points support is enabled
     */
    public boolean isEnableCRLDP()
    {
        return _enableCRLDP;
    }

    /** Enables CRL Distribution Points Support
     * @param enableCRLDP true - turn on, false - turns off
     */
    public void setEnableCRLDP(boolean enableCRLDP)
    {
        checkNotStarted();
        _enableCRLDP = enableCRLDP;
    }

    /**
     * @return true if On-Line Certificate Status Protocol support is enabled
     */
    public boolean isEnableOCSP()
    {
        return _enableOCSP;
    }

    /** Enables On-Line Certificate Status Protocol support
     * @param enableOCSP true - turn on, false - turn off
     */
    public void setEnableOCSP(boolean enableOCSP)
    {
        checkNotStarted();
        _enableOCSP = enableOCSP;
    }

    /**
     * @return Location of the OCSP Responder
     */
    public String getOcspResponderURL()
    {
        return _ocspResponderURL;
    }

    /** Set the location of the OCSP Responder.
     * @param ocspResponderURL location of the OCSP Responder
     */
    public void setOcspResponderURL(String ocspResponderURL)
    {
        checkNotStarted();
        _ocspResponderURL = ocspResponderURL;
    }

    /** Set the key store.
     * @param keyStore the key store to set
     */
    public void setKeyStore(KeyStore keyStore)
    {
        checkNotStarted();
        _keyStore = keyStore;
    }

    /** Set the trust store.
     * @param trustStore the trust store to set
     */
    public void setTrustStore(KeyStore trustStore)
    {
        checkNotStarted();
        _trustStore = trustStore;
    }

    /** Set the key store resource.
     * @param resource the key store resource to set
     */
    public void setKeyStoreResource(Resource resource)
    {
        checkNotStarted();
        try
        {
            _keyStoreInputStream = resource.getInputStream();
        }
        catch (IOException e)
        {
             throw new InvalidParameterException("Unable to get resource "+
                     "input stream for resource "+resource.toString());
        }
    }

    /** Set the trust store resource.
     * @param resource the trust store resource to set
     */
    public void setTrustStoreResource(Resource resource)
    {
        checkNotStarted();
        try
        {
            _trustStoreInputStream = resource.getInputStream();
        }
        catch (IOException e)
        {
             throw new InvalidParameterException("Unable to get resource "+
                     "input stream for resource "+resource.toString());
        }
    }

    /**
    * @return true if SSL Session caching is enabled
    */
    public boolean isSessionCachingEnabled()
    {
        return _sessionCachingEnabled;
    }

    /** Set the flag to enable SSL Session caching.
    * @param enableSessionCaching the value of the flag
    */
    public void setSessionCachingEnabled(boolean enableSessionCaching)
    {
        _sessionCachingEnabled = enableSessionCaching;
    }

    /** Get SSL session cache size.
     * @return SSL session cache size
     */
    public int getSslSessionCacheSize()
    {
        return _sslSessionCacheSize;
    }

    /** SEt SSL session cache size.
     * @param sslSessionCacheSize SSL session cache size to set
     */
    public void setSslSessionCacheSize(int sslSessionCacheSize)
    {
        _sslSessionCacheSize = sslSessionCacheSize;
    }

    /** Get SSL session timeout.
     * @return SSL session timeout
     */
    public int getSslSessionTimeout()
    {
        return _sslSessionTimeout;
    }

    /** Set SSL session timeout.
     * @param sslSessionTimeout SSL session timeout to set
     */
    public void setSslSessionTimeout(int sslSessionTimeout)
    {
        _sslSessionTimeout = sslSessionTimeout;
    }


    public SSLServerSocket newSslServerSocket(String host,int port,int backlog) throws IOException
    {
        SSLServerSocketFactory factory = _context.getServerSocketFactory();

        SSLServerSocket socket =
            (SSLServerSocket) (host==null ?
                        factory.createServerSocket(port,backlog):
                        factory.createServerSocket(port,backlog,InetAddress.getByName(host)));

        if (getWantClientAuth())
            socket.setWantClientAuth(getWantClientAuth());
        if (getNeedClientAuth())
            socket.setNeedClientAuth(getNeedClientAuth());

        socket.setEnabledCipherSuites(selectCipherSuites(
                                            socket.getEnabledCipherSuites(),
                                            socket.getSupportedCipherSuites()));
        socket.setEnabledProtocols(selectProtocols(socket.getEnabledProtocols(),socket.getSupportedProtocols()));

        return socket;
    }

    public SSLSocket newSslSocket() throws IOException
    {
        SSLSocketFactory factory = _context.getSocketFactory();

        SSLSocket socket = (SSLSocket)factory.createSocket();

        if (getWantClientAuth())
            socket.setWantClientAuth(getWantClientAuth());
        if (getNeedClientAuth())
            socket.setNeedClientAuth(getNeedClientAuth());

        socket.setEnabledCipherSuites(selectCipherSuites(
                                            socket.getEnabledCipherSuites(),
                                            socket.getSupportedCipherSuites()));
        socket.setEnabledProtocols(selectProtocols(socket.getEnabledProtocols(),socket.getSupportedProtocols()));

        return socket;
    }

    /**
     * Factory method for "scratch" {@link SSLEngine}s, usually only used for retrieving configuration
     * information such as the application buffer size or the list of protocols/ciphers.
     * <p />
     * This method should not be used for creating {@link SSLEngine}s that are used in actual socket
     * communication.
     *
     * @return a new, "scratch" {@link SSLEngine}
     */
    public SSLEngine newSSLEngine()
    {
        if (!isRunning())
            throw new IllegalStateException("!STARTED");
        SSLEngine sslEngine=_context.createSSLEngine();
        customize(sslEngine);
        return sslEngine;
    }

    /**
     * General purpose factory method for creating {@link SSLEngine}s, although creation of
     * {@link SSLEngine}s on the server-side should prefer {@link #newSSLEngine(InetSocketAddress)}.
     *
     * @param host the remote host
     * @param port the remote port
     * @return a new {@link SSLEngine}
     */
    public SSLEngine newSSLEngine(String host, int port)
    {
        if (!isRunning())
            throw new IllegalStateException("!STARTED");
        SSLEngine sslEngine=isSessionCachingEnabled()
            ? _context.createSSLEngine(host, port)
            : _context.createSSLEngine();
        customize(sslEngine);
        return sslEngine;
    }

    /**
     * Server-side only factory method for creating {@link SSLEngine}s.
     * <p />
     * If the given {@code address} is null, it is equivalent to {@link #newSSLEngine()}, otherwise
     * {@link #newSSLEngine(String, int)} is called.
     * <p />
     * If {@link #getNeedClientAuth()} is {@code true}, then the host name is passed to
     * {@link #newSSLEngine(String, int)}, possibly incurring in a reverse DNS lookup, which takes time
     * and may hang the selector (since this method is usually called by the selector thread).
     * <p />
     * Otherwise, the host address is passed to {@link #newSSLEngine(String, int)} without DNS lookup
     * penalties.
     * <p />
     * Clients that wish to create {@link SSLEngine} instances must use {@link #newSSLEngine(String, int)}.
     *
     * @param address the remote peer address
     * @return a new {@link SSLEngine}
     */
    public SSLEngine newSSLEngine(InetSocketAddress address)
    {
        if (address == null)
            return newSSLEngine();

        boolean useHostName = getNeedClientAuth();
        String hostName = useHostName ? address.getHostName() : address.getAddress().getHostAddress();
        return newSSLEngine(hostName, address.getPort());
    }

    public void customize(SSLEngine sslEngine)
    {
        SSLParameters sslParams = sslEngine.getSSLParameters();
        sslParams.setEndpointIdentificationAlgorithm(_endpointIdentificationAlgorithm);
        sslEngine.setSSLParameters(sslParams);

        if (getWantClientAuth())
            sslEngine.setWantClientAuth(getWantClientAuth());
        if (getNeedClientAuth())
            sslEngine.setNeedClientAuth(getNeedClientAuth());

        sslEngine.setEnabledCipherSuites(selectCipherSuites(
                sslEngine.getEnabledCipherSuites(),
                sslEngine.getSupportedCipherSuites()));

        sslEngine.setEnabledProtocols(selectProtocols(sslEngine.getEnabledProtocols(),sslEngine.getSupportedProtocols()));
    }

    public static X509Certificate[] getCertChain(SSLSession sslSession)
    {
        try
        {
            Certificate[] javaxCerts=sslSession.getPeerCertificates();
            if (javaxCerts==null||javaxCerts.length==0)
                return null;

            int length=javaxCerts.length;
            X509Certificate[] javaCerts=new X509Certificate[length];

            java.security.cert.CertificateFactory cf=java.security.cert.CertificateFactory.getInstance("X.509");
            for (int i=0; i<length; i++)
            {
                byte bytes[]=javaxCerts[i].getEncoded();
                ByteArrayInputStream stream=new ByteArrayInputStream(bytes);
                javaCerts[i]=(X509Certificate)cf.generateCertificate(stream);
            }

            return javaCerts;
        }
        catch (SSLPeerUnverifiedException pue)
        {
            return null;
        }
        catch (Exception e)
        {
            LOG.warn(Log.EXCEPTION,e);
            return null;
        }
    }

    /**
     * Given the name of a TLS/SSL cipher suite, return an int representing it effective stream
     * cipher key strength. i.e. How much entropy material is in the key material being fed into the
     * encryption routines.
     *
     * <p>
     * This is based on the information on effective key lengths in RFC 2246 - The TLS Protocol
     * Version 1.0, Appendix C. CipherSuite definitions:
     *
     * <pre>
     *                         Effective
     *     Cipher       Type    Key Bits
     *
     *     NULL       * Stream     0
     *     IDEA_CBC     Block    128
     *     RC2_CBC_40 * Block     40
     *     RC4_40     * Stream    40
     *     RC4_128      Stream   128
     *     DES40_CBC  * Block     40
     *     DES_CBC      Block     56
     *     3DES_EDE_CBC Block    168
     * </pre>
     *
     * @param cipherSuite String name of the TLS cipher suite.
     * @return int indicating the effective key entropy bit-length.
     */
    public static int deduceKeyLength(String cipherSuite)
    {
        // Roughly ordered from most common to least common.
        if (cipherSuite == null)
            return 0;
        else if (cipherSuite.contains("WITH_AES_256_"))
            return 256;
        else if (cipherSuite.contains("WITH_RC4_128_"))
            return 128;
        else if (cipherSuite.contains("WITH_AES_128_"))
            return 128;
        else if (cipherSuite.contains("WITH_RC4_40_"))
            return 40;
        else if (cipherSuite.contains("WITH_3DES_EDE_CBC_"))
            return 168;
        else if (cipherSuite.contains("WITH_IDEA_CBC_"))
            return 128;
        else if (cipherSuite.contains("WITH_RC2_CBC_40_"))
            return 40;
        else if (cipherSuite.contains("WITH_DES40_CBC_"))
            return 40;
        else if (cipherSuite.contains("WITH_DES_CBC_"))
            return 56;
        else
            return 0;
    }

    @Override
    public String toString()
    {
        return String.format("%s@%x(%s,%s)",
                getClass().getSimpleName(),
                hashCode(),
                _keyStorePath,
                _trustStorePath);
    }
}<|MERGE_RESOLUTION|>--- conflicted
+++ resolved
@@ -224,8 +224,7 @@
     public SslContextFactory(boolean trustAll)
     {
         setTrustAll(trustAll);
-<<<<<<< HEAD
-        addExcludeProtocols("SSL", "SSLv2", "SSLv3");
+        addExcludeProtocols("SSL", "SSLv2", "SSLv2Hello", "SSLv3");
         setExcludeCipherSuites(
                 "SSL_RSA_WITH_DES_CBC_SHA",
                 "SSL_DHE_RSA_WITH_DES_CBC_SHA",
@@ -235,10 +234,6 @@
                 "SSL_DHE_RSA_EXPORT_WITH_DES40_CBC_SHA",
                 "SSL_DHE_DSS_EXPORT_WITH_DES40_CBC_SHA");
 }
-=======
-        addExcludeProtocols("SSL", "SSLv2", "SSLv2Hello", "SSLv3");
-    }
->>>>>>> 90e9cfc5
 
     /**
      * Construct an instance of SslContextFactory
