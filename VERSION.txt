--- conflicted
+++ resolved
@@ -1,5 +1,17 @@
-<<<<<<< HEAD
 jetty-9.3.21-SNAPSHOT
+
+jetty-9.2.22.v20170606 - 06 June 2017
+ + 920 no main manifest attribute, in jetty-runner-9.2.19.v20160908.jar
+ + 1108 Please improve logging in SslContextFactory when there are no approved
+   cipher suites
+ + 1357 RolloverFileOutputStream: No rollout performed at midnight
+ + 1469 IllegalStateException in RolloverFileOutputStream
+ + 1507 Negative delay Timer.schedule exception due to mismatched local and
+   _logTimeZone values
+ + 1532 RolloverFileOutputStream can't handle multiple instances
+ + 1523 Update ALPN support for Java 8u131
+ + 1556 A timing channel in Password.java
+ + 1590 RolloverFileOutputStream not functioning in Jetty 9.2.21+
 
 jetty-9.3.20.v20170531 - 31 May 2017
  + 523 TLS close behaviour breaking session resumption
@@ -62,24 +74,6 @@
 
 jetty-9.3.16.v20170120 - 20 January 2017
  + 486 JDK 9 ALPN implementation
-=======
-jetty-9.2.23-SNAPSHOT
-
-jetty-9.2.22.v20170606 - 06 June 2017
- + 920 no main manifest attribute, in jetty-runner-9.2.19.v20160908.jar
- + 1108 Please improve logging in SslContextFactory when there are no approved
-   cipher suites
- + 1357 RolloverFileOutputStream: No rollout performed at midnight
- + 1469 IllegalStateException in RolloverFileOutputStream
- + 1507 Negative delay Timer.schedule exception due to mismatched local and
-   _logTimeZone values
- + 1532 RolloverFileOutputStream can't handle multiple instances
- + 1523 Update ALPN support for Java 8u131
- + 1556 A timing channel in Password.java
- + 1590 RolloverFileOutputStream not functioning in Jetty 9.2.21+
-
-jetty-9.2.21.v20170120 - 20 January 2017
->>>>>>> 3f94a5d1
  + 592 Support no-value Host header in HttpParser
  + 612 Support HTTP Trailer
  + 1073 JDK9 support in Jetty 9.3.x
@@ -163,6 +157,17 @@
    with WEB-INF/lib/jetty-http.jar present
  + 1267 Request.getRemoteUser can throw undeclared IllegalStateException via
    DeferredAuthentication & FormAuthenticator
+
+jetty-9.2.20.v20161216 - 16 December 2016
+ + 295 Ensure Jetty Client use of Deflater / Inflater calls .end() to avoid
+   memory leak
+ + Reset Response buffer size
+ + 1051 NCSARequestLog/RolloverFileOutputStream does not roll day after DST
+   ends
+ + 1057 Improve WebSocketUpgradeFilter fast path performance
+ + 1090 Allow WebSocketUpgradeFilter to be used by WEB-INF/web.xml
+ + 1124 Allow configuration of WebSocket mappings from Spring
+ + 1130 PROXY protocol support reports incorrect remote address
 
 jetty-9.3.14.v20161028 - 28 October 2016
  + 292 NPE in SslConnectionFactory newConnection
