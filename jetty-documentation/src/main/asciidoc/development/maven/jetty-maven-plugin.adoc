--- conflicted
+++ resolved
@@ -1,9 +1,5 @@
 //  ========================================================================
-<<<<<<< HEAD
-//  Copyright (c) 1995-2017 Mort Bay Consulting Pty. Ltd. and others
-=======
 //  Copyright (c) 1995-2018 Mort Bay Consulting Pty. Ltd.
->>>>>>> 0c3264c2
 //  ========================================================================
 //  All rights reserved. This program and the accompanying materials
 //  are made available under the terms of the Eclipse Public License v1.0
@@ -508,7 +504,7 @@
 ==== jetty:run-exploded
 
 The run-exploded goal first assembles your webapp into an exploded WAR file and then deploys it to Jetty.
-If you set a non-zero `scanInterval`, Jetty watches your `pom.xml`, `WEB-INF/lib`, `WEB-INF/` and `WEB-INF/web.xml` for changes and redeploys when necessary.
+If you set a non-zero `scanInterval`, Jetty watches your `pom.xml,`WEB-INF/lib`, `WEB-INF/` and `WEB-INF/web.xml` for changes and redeploys when necessary.
 
 [[configuring-exploded-war]]
 ===== Configuration
@@ -527,7 +523,7 @@
 ...
     <plugin>
       <groupId>org.eclipse.jetty</groupId>
-      <artifactId>jetty-maven-plugin</artifactId>
+      <artifactId>maven-jetty-plugin</artifactId>
       <version>{VERSION}</version>
       <configuration>
         <war>${project.basedir}/target/myfunkywebapp</war>
@@ -548,10 +544,9 @@
 war::
 The location of the WAR file. This defaults to `${project.build.directory}/${project.build.finalName}`, but you can override the default by setting this parameter.
 daemon::
-If true (the default), this plugin will start Jetty but let the build continue.
+If true, this plugin will start Jetty but let the build continue.
 This is useful if you want to start jetty as an execution binding in a particular phase and then stop it in another.
-Alternatively, you can set this parameter to false, in which case Jetty will block and you will need to use a ctrl-c to stop it. The parameter can also be set
-using the property `jetty.daemon`.
+Alternatively, you can set this parameter to false, in which case Jetty will block and you will need to use a ctrl-c to stop it.
 
 Here's the configuration:
 
